--- conflicted
+++ resolved
@@ -280,14 +280,8 @@
             RABBITMQ_ENABLED_PLUGINS_FILE="${enabled_plugins_file}"
         fi
     fi
-<<<<<<< HEAD
-    
-    
-    if [ -d "${RABBITMQ_PLUGINS_DIR}" ]; then
-=======
 
     if path_contains_existing_directory "${RABBITMQ_PLUGINS_DIR}" ; then
->>>>>>> ee793bd4
         # RabbitMQ was started with "make run-broker" from its own
         # source tree. Take rabbit_common from the plugins directory.
         ERL_LIBS="${RABBITMQ_PLUGINS_DIR}:${ERL_LIBS}"
