--- conflicted
+++ resolved
@@ -1,18 +1,26 @@
-%% The contents of this file are subject to the Mozilla Public License
-%% Version 1.1 (the "License"); you may not use this file except in
-%% compliance with the License. You may obtain a copy of the License at
-%% http://www.mozilla.org/MPL/
-%%
-%% Software distributed under the License is distributed on an "AS IS"
-%% basis, WITHOUT WARRANTY OF ANY KIND, either express or implied. See the
-%% License for the specific language governing rights and limitations
-%% under the License.
-%%
-%% The Original Code is RabbitMQ.
-%%
-%% The Initial Developer of the Original Code is VMware, Inc.
-%% Copyright (c) 2007-2010 VMware, Inc.  All rights reserved.
-%%
+%%   The contents of this file are subject to the Mozilla Public License
+%%   Version 1.1 (the "License"); you may not use this file except in
+%%   compliance with the License. You may obtain a copy of the License at
+%%   http://www.mozilla.org/MPL/
+%%
+%%   Software distributed under the License is distributed on an "AS IS"
+%%   basis, WITHOUT WARRANTY OF ANY KIND, either express or implied. See the
+%%   License for the specific language governing rights and limitations
+%%   under the License.
+%%
+%%   The Original Code is the RabbitMQ Erlang Client.
+%%
+%%   The Initial Developers of the Original Code are LShift Ltd.,
+%%   Cohesive Financial Technologies LLC., and Rabbit Technologies Ltd.
+%%
+%%   Portions created by LShift Ltd., Cohesive Financial
+%%   Technologies LLC., and Rabbit Technologies Ltd. are Copyright (C)
+%%   2007 LShift Ltd., Cohesive Financial Technologies LLC., and Rabbit
+%%   Technologies Ltd.;
+%%
+%%   All Rights Reserved.
+%%
+%%   Contributor(s): Ben Hood <0x6e6562@gmail.com>.
 
 %% @private
 -module(amqp_network_connection).
@@ -70,7 +78,7 @@
     {stop, SocketError, State};
 handle_message({channel_exit, _, Reason}, State) ->
     {stop, {channel0_died, Reason}, State};
-handle_message(timeout, State) ->
+handle_message(heartbeat_timeout, State) ->
     {stop, heartbeat_timeout, State}.
 
 closing(_ChannelCloseType, Reason, State) ->
@@ -143,33 +151,6 @@
     Start = #'connection.start'{server_properties = ServerProperties} =
         handshake_recv(expecting_start),
     ok = check_version(Start),
-<<<<<<< HEAD
-    do2(start_ok(AmqpParams), State),
-    Tune = handshake_recv(),
-    TuneOk = negotiate_values(Tune, AmqpParams),
-    do2(TuneOk, State),
-    ConnectionOpen =
-        #'connection.open'{virtual_host = AmqpParams#amqp_params.virtual_host},
-    do2(ConnectionOpen, State),
-    #'connection.open_ok'{} = handshake_recv(),
-    #'connection.tune_ok'{channel_max = ChannelMax,
-                          frame_max   = FrameMax,
-                          heartbeat   = Heartbeat} = TuneOk,
-    {ServerProperties, ChannelMax, State#state{heartbeat = Heartbeat,
-                                               frame_max = FrameMax}}.
-
-start_heartbeat(SHF, #state{sock = Sock, heartbeat = Heartbeat}) ->
-    SendFun = fun() ->
-                      Frame = rabbit_binary_generator:build_heartbeat_frame(),
-                      catch rabbit_net:send(Sock, Frame)
-              end,
-
-    Connection = self(),
-    ReceiveFun = fun() ->
-                         Connection ! timeout
-                 end,
-    SHF(Sock, Heartbeat, SendFun, Heartbeat, ReceiveFun).
-=======
     do2(start_ok(AmqpParams), State0),
     Tune = handshake_recv(expecting_tune),
     {TuneOk, ChannelMax, State1} = tune(Tune, AmqpParams, SHF, State0),
@@ -182,7 +163,6 @@
         {closing, #amqp_error{} = AmqpError, Error} -> {closing, Params,
                                                         AmqpError, Error}
     end.
->>>>>>> 4b6831ab
 
 check_version(#'connection.start'{version_major = ?PROTOCOL_VERSION_MAJOR,
                                   version_minor = ?PROTOCOL_VERSION_MINOR}) ->
@@ -199,9 +179,7 @@
                         heartbeat   = ServerHeartbeat},
      #amqp_params{channel_max = ClientChannelMax,
                   frame_max   = ClientFrameMax,
-                  heartbeat   = ClientHeartbeat},
-     SHF,
-     State = #state{sock = Sock}) ->
+                  heartbeat   = ClientHeartbeat}, SHF, State) ->
     [ChannelMax, Heartbeat, FrameMax] =
         lists:zipwith(fun (Client, Server) when Client =:= 0; Server =:= 0 ->
                               lists:max([Client, Server]);
@@ -209,11 +187,23 @@
                               lists:min([Client, Server])
                       end, [ClientChannelMax, ClientHeartbeat, ClientFrameMax],
                            [ServerChannelMax, ServerHeartbeat, ServerFrameMax]),
-    SHF(Sock, Heartbeat),
+    start_heartbeat(SHF, State),
     {#'connection.tune_ok'{channel_max = ChannelMax,
                            frame_max   = FrameMax,
                            heartbeat   = Heartbeat},
      ChannelMax, State#state{heartbeat = Heartbeat, frame_max = FrameMax}}.
+
+start_heartbeat(SHF, #state{sock = Sock, heartbeat = Heartbeat}) ->
+    SendFun = fun() ->
+                      Frame = rabbit_binary_generator:build_heartbeat_frame(),
+                      catch rabbit_net:send(Sock, Frame)
+              end,
+
+    Connection = self(),
+    ReceiveFun = fun() ->
+                         Connection ! heartbeat_timeout
+                 end,
+    SHF(Sock, Heartbeat, SendFun, Heartbeat, ReceiveFun).
 
 start_ok(#amqp_params{username          = Username,
                       password          = Password,
@@ -268,7 +258,7 @@
             end;
         {socket_error, _} = SocketError ->
             exit({SocketError, Phase});
-        timeout ->
+        heartbeat_timeout ->
             exit(heartbeat_timeout);
         Other ->
             exit({handshake_recv_unexpected_message, Other})
