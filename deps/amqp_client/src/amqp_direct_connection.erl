--- conflicted
+++ resolved
@@ -33,7 +33,6 @@
 -export([init/1, terminate/2, code_change/3, handle_call/3, handle_cast/2,
          handle_info/2]).
 
-<<<<<<< HEAD
 -record(state, {sup,
                 params = #amqp_params{},
                 collector,
@@ -42,22 +41,11 @@
                 channel_sup_sup,
                 channels = amqp_channel_util:new_channel_dict(),
                 start_infrastructure_fun}).
-=======
--record(state, {params = #amqp_params{},
-                closing = false,
-                server_properties,
-                channels = amqp_channel_util:new_channel_dict(),
-                queue_collector = none}).
->>>>>>> 75686bdf
 
 -record(closing, {reason,
                   close = none, %% At least one of close and reply has to be
                   reply = none, %%     none at any given moment
-<<<<<<< HEAD
                   from  = none}).
-=======
-                  from = none}).
->>>>>>> 75686bdf
 
 -define(INFO_KEYS,
         (amqp_connection:info_keys() ++ [])).
@@ -76,34 +64,12 @@
 %% gen_server callbacks
 %%---------------------------------------------------------------------------
 
-<<<<<<< HEAD
 init([Sup, AmqpParams, ChSupSup, SIF]) ->
     {ok, #state{sup                      = Sup,
                 params                   = AmqpParams,
                 channel_sup_sup          = ChSupSup,
                 start_infrastructure_fun = SIF}}.
 
-=======
-init(AmqpParams = #amqp_params{username = User,
-                               password = Pass,
-                               virtual_host = VHost}) ->
-    process_flag(trap_exit, true),
-    case lists:keymember(rabbit, 1, application:which_applications()) of
-        false -> throw(broker_not_found_in_vm);
-        true  -> ok
-    end,
-    rabbit_access_control:user_pass_login(User, Pass),
-    rabbit_access_control:check_vhost_access(#user{username = User,
-                                                   password = Pass},
-                                             VHost),
-    {ok, Collector} = rabbit_queue_collector:start_link(),
-    ServerProperties = rabbit_reader:server_properties(),
-    {ok, #state{params = AmqpParams,
-                queue_collector = Collector,
-                server_properties = ServerProperties}}.
-
-%% Standard handling of an app initiated command
->>>>>>> 75686bdf
 handle_call({command, Command}, From, #state{closing = Closing} = State) ->
     case Closing of
         false -> handle_command(Command, From, State);
@@ -139,7 +105,6 @@
 %% Command handling
 %%---------------------------------------------------------------------------
 
-<<<<<<< HEAD
 handle_command({open_channel, ProposedNumber}, _From, State =
                    #state{collector       = Collector,
                           channel_sup_sup = ChSupSup,
@@ -149,17 +114,6 @@
     try amqp_channel_util:open_channel(ChSupSup, ProposedNumber,
                                        ?MAX_CHANNEL_NUMBER,
                                        [User, VHost, Collector], Channels) of
-=======
-handle_command({open_channel, ProposedNumber}, _From,
-               State = #state{params = #amqp_params{username = User,
-                                                    virtual_host = VHost},
-                              channels = Channels,
-                              queue_collector = Collector}) ->
-
-    try amqp_channel_util:open_channel(ProposedNumber, ?MAX_CHANNEL_NUMBER,
-                                       direct, {User, VHost, Collector},
-                                       Channels) of
->>>>>>> 75686bdf
         {ChannelPid, NewChannels} ->
             {reply, ChannelPid, State#state{channels = NewChannels}}
     catch
@@ -169,13 +123,8 @@
 
 handle_command({close, Close}, From, State) ->
     {noreply, set_closing_state(flush, #closing{reason = app_initiated_close,
-<<<<<<< HEAD
                                                 close  = Close,
                                                 from   = From},
-=======
-                                                   close = Close,
-                                                   from = From},
->>>>>>> 75686bdf
                                 State)}.
 
 %%---------------------------------------------------------------------------
@@ -203,23 +152,14 @@
 %% mentioned in the above list). We can rely on erlang's comparison of atoms
 %% for this.
 set_closing_state(ChannelCloseType, Closing,
-<<<<<<< HEAD
-                  State = #state{closing  = false, channels = Channels}) ->
-=======
-                  #state{closing = false,
-                            channels = Channels} = State) ->
->>>>>>> 75686bdf
+                  State = #state{closing = false, channels = Channels}) ->
     amqp_channel_util:broadcast_to_channels(
         {connection_closing, ChannelCloseType, closing_to_reason(Closing)},
         Channels),
     check_trigger_all_channels_closed_event(State#state{closing = Closing});
 %% Already closing, override situation
 set_closing_state(ChannelCloseType, NewClosing,
-<<<<<<< HEAD
-                  State = #state{closing  = CurClosing, channels = Channels}) ->
-=======
-                  #state{closing = CurClosing, channels = Channels} = State) ->
->>>>>>> 75686bdf
+                  State = #state{closing = CurClosing, channels = Channels}) ->
     %% Do not override reason in channels (because it might cause channels to
     %% to exit with different reasons) but do cause them to close abruptly
     %% if the new closing type requires it
@@ -244,17 +184,9 @@
 
 %% The all_channels_closed_event is called when all channels have been closed
 %% after the connection broadcasts a connection_closing message to all channels
-<<<<<<< HEAD
 all_channels_closed_event(State = #state{closing   = Closing,
                                          collector = Collector}) ->
     rabbit_queue_collector:delete_all(Collector),
-=======
-all_channels_closed_event(#state{closing = Closing,
-                                 queue_collector = Collector} = State) ->
-    rabbit_queue_collector:delete_all(Collector),
-    rabbit_queue_collector:shutdown(Collector),
-    rabbit_misc:unlink_and_capture_exit(Collector),
->>>>>>> 75686bdf
     case Closing#closing.from of
         none -> ok;
         From -> gen_server:reply(From, ok)
@@ -263,7 +195,6 @@
     State.
 
 closing_to_reason(#closing{reason = Reason,
-<<<<<<< HEAD
                            close  = #'connection.close'{reply_code = Code,
                                                         reply_text = Text},
                            reply  = none}) ->
@@ -271,24 +202,11 @@
 closing_to_reason(#closing{reason = Reason,
                            reply  = {_, Code, Text},
                            close  = none}) ->
-=======
-                           close = #'connection.close'{reply_code = Code,
-                                                       reply_text = Text},
-                           reply = none}) ->
-    {Reason, Code, Text};
-closing_to_reason(#closing{reason = Reason,
-                           reply = {_, Code, Text},
-                           close = none}) ->
->>>>>>> 75686bdf
     {Reason, Code, Text}.
 
 internal_error_closing() ->
     #closing{reason = internal_error,
-<<<<<<< HEAD
              reply  = {internal_error, ?INTERNAL_ERROR, <<>>}}.
-=======
-             reply = {internal_error, ?INTERNAL_ERROR, <<>>}}.
->>>>>>> 75686bdf
 
 %%---------------------------------------------------------------------------
 %% Channel utilities
@@ -299,31 +217,16 @@
     NewState = State#state{channels = NewChannels},
     check_trigger_all_channels_closed_event(NewState).
 
-<<<<<<< HEAD
 check_trigger_all_channels_closed_event(State = #state{closing = false}) ->
     State;
 check_trigger_all_channels_closed_event(State = #state{channels = Channels}) ->
-=======
-check_trigger_all_channels_closed_event(#state{closing = false} = State) ->
-    State;
-check_trigger_all_channels_closed_event(#state{channels = Channels} = State) ->
->>>>>>> 75686bdf
     case amqp_channel_util:is_channel_dict_empty(Channels) of
         true  -> all_channels_closed_event(State);
         false -> State
     end.
 
-<<<<<<< HEAD
 handle_channel_exit(Pid, Reason,
-=======
-%%---------------------------------------------------------------------------
-%% Trap exits
-%%---------------------------------------------------------------------------
-
-%% Standard handling of exit signals
-handle_exit(Pid, Reason,
->>>>>>> 75686bdf
-            #state{channels = Channels, closing = Closing} = State) ->
+                    #state{channels = Channels, closing = Closing} = State) ->
     case amqp_channel_util:handle_exit(Pid, Reason, Channels, Closing) of
         stop   -> {stop, Reason, State};
         normal -> {noreply, unregister_channel(Pid, State)};
