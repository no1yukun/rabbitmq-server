{application, rabbitmq_event_exchange,
 [{description, "Event Exchange Type"},
  {vsn, ""},
  {modules, []},
  {registered, []},
  {env, []},
<<<<<<< HEAD
  {broker_version_requirements, []},
  {applications, [rabbit]}]}.
=======
  {applications, [kernel, stdlib, rabbit_common, rabbit]}]}.
>>>>>>> 858b8a36
<|MERGE_RESOLUTION|>--- conflicted
+++ resolved
@@ -4,9 +4,5 @@
   {modules, []},
   {registered, []},
   {env, []},
-<<<<<<< HEAD
   {broker_version_requirements, []},
-  {applications, [rabbit]}]}.
-=======
-  {applications, [kernel, stdlib, rabbit_common, rabbit]}]}.
->>>>>>> 858b8a36
+  {applications, [kernel, stdlib, rabbit_common, rabbit]}]}.