--- conflicted
+++ resolved
@@ -830,7 +830,6 @@
                         client_id = ClientId}) ->
   Resource = #resource{virtual_host = VHost,
                        kind = topic,
-<<<<<<< HEAD
                        name = Exchange},
 
   Context = #{routing_key  => rabbit_mqtt_util:mqtt2amqp(TopicName),
@@ -893,11 +892,7 @@
                 #proc_state{adapter_info =
                             #amqp_adapter_info{additional_info = AddInfo}}) ->
     proplists:get_value(Key, AddInfo).
-=======
-                       name = TopicName},
-  rabbit_access_control:check_resource_access(User, Resource, Access).
 
 log(Level, Fmt) -> log(Level, Fmt, []).
 
-log(Level, Fmt, Args) -> rabbit_log:log(connection, Level, Fmt, Args).
->>>>>>> 24036f3e
+log(Level, Fmt, Args) -> rabbit_log:log(connection, Level, Fmt, Args).