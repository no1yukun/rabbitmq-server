%%   The contents of this file are subject to the Mozilla Public License
%%   Version 1.1 (the "License"); you may not use this file except in
%%   compliance with the License. You may obtain a copy of the License at
%%   http://www.mozilla.org/MPL/
%%
%%   Software distributed under the License is distributed on an "AS IS"
%%   basis, WITHOUT WARRANTY OF ANY KIND, either express or implied. See the
%%   License for the specific language governing rights and limitations
%%   under the License.
%%
%%   The Original Code is RabbitMQ Management Console.
%%
%%   The Initial Developer of the Original Code is GoPivotal, Inc.
%%   Copyright (c) 2007-2016 Pivotal Software, Inc.  All rights reserved.
%%

-module(rabbit_mgmt_external_stats).

-behaviour(gen_server).

-export([start_link/0]).
-export([init/1, handle_call/3, handle_cast/2, handle_info/2, terminate/2,
         code_change/3]).

-export([list_registry_plugins/1]).

-import(rabbit_misc, [pget/2]).

-include_lib("rabbit_common/include/rabbit.hrl").

-define(REFRESH_RATIO, 5000).
-define(KEYS, [name, partitions, os_pid, fd_used, fd_total,
               sockets_used, sockets_total, mem_used, mem_limit, mem_alarm,
               disk_free_limit, disk_free, disk_free_alarm,
               proc_used, proc_total, rates_mode,
               uptime, run_queue, processors, exchange_types,
               auth_mechanisms, applications, contexts,
               log_files, db_dir, config_files, net_ticktime,
               enabled_plugins, persister_stats, gc_num, gc_bytes_reclaimed,
               context_switches]).

%%--------------------------------------------------------------------

-record(state, {
    fd_total,
    fhc_stats,
    node_owners,
    last_ts
}).

%%--------------------------------------------------------------------

start_link() ->
    gen_server:start_link({local, ?MODULE}, ?MODULE, [], []).

%%--------------------------------------------------------------------

get_used_fd() ->
    get_used_fd(os:type()).

get_used_fd({unix, linux}) ->
    case file:list_dir("/proc/" ++ os:getpid() ++ "/fd") of
        {ok, Files} -> length(Files);
        {error, _}  -> get_used_fd({unix, generic})
    end;

get_used_fd({unix, BSD})
  when BSD == openbsd; BSD == freebsd; BSD == netbsd ->
    Digit = fun (D) -> lists:member(D, "0123456789*") end,
    Output = os:cmd("fstat -p " ++ os:getpid()),
    try
        length(
          lists:filter(
            fun (Line) ->
                    lists:all(Digit, (lists:nth(4, string:tokens(Line, " "))))
            end, string:tokens(Output, "\n")))
    catch _:Error ->
            case get(logged_used_fd_error) of
                undefined -> rabbit_log:warning(
                               "Could not parse fstat output:~n~s~n~p~n",
                               [Output, {Error, erlang:get_stacktrace()}]),
                             put(logged_used_fd_error, true);
                _         -> ok
            end,
            unknown
    end;

get_used_fd({unix, _}) ->
    Cmd = rabbit_misc:format(
            "lsof -d \"0-9999999\" -lna -p ~s || echo failed", [os:getpid()]),
    Res = os:cmd(Cmd),
    case string:right(Res, 7) of
        "failed\n" -> unknown;
        _          -> string:words(Res, $\n) - 1
    end;

%% handle.exe can be obtained from
%% http://technet.microsoft.com/en-us/sysinternals/bb896655.aspx

%% Output looks like:

%% Handle v3.42
%% Copyright (C) 1997-2008 Mark Russinovich
%% Sysinternals - www.sysinternals.com
%%
%% Handle type summary:
%%   ALPC Port       : 2
%%   Desktop         : 1
%%   Directory       : 1
%%   Event           : 108
%%   File            : 25
%%   IoCompletion    : 3
%%   Key             : 7
%%   KeyedEvent      : 1
%%   Mutant          : 1
%%   Process         : 3
%%   Process         : 38
%%   Thread          : 41
%%   Timer           : 3
%%   TpWorkerFactory : 2
%%   WindowStation   : 2
%% Total handles: 238

%% Note that the "File" number appears to include network sockets too; I assume
%% that's the number we care about. Note also that if you omit "-s" you will
%% see a list of file handles *without* network sockets. If you then add "-a"
%% you will see a list of handles of various types, including network sockets
%% shown as file handles to \Device\Afd.

get_used_fd({win32, _}) ->
    Handle = rabbit_misc:os_cmd(
               "handle.exe /accepteula -s -p " ++ os:getpid() ++ " 2> nul"),
    case Handle of
        [] -> install_handle_from_sysinternals;
        _  -> find_files_line(string:tokens(Handle, "\r\n"))
    end;

get_used_fd(_) ->
    unknown.

find_files_line([]) ->
    unknown;
find_files_line(["  File " ++ Rest | _T]) ->
    [Files] = string:tokens(Rest, ": "),
    list_to_integer(Files);
find_files_line([_H | T]) ->
    find_files_line(T).

-define(SAFE_CALL(Fun, NoProcFailResult),
    try
        Fun
    catch exit:{noproc, _} -> NoProcFailResult
    end).

get_disk_free_limit() -> ?SAFE_CALL(rabbit_disk_monitor:get_disk_free_limit(),
                                    disk_free_monitoring_disabled).

get_disk_free() -> ?SAFE_CALL(rabbit_disk_monitor:get_disk_free(),
                              disk_free_monitoring_disabled).

%%--------------------------------------------------------------------

infos(Items, State) -> [{Item, i(Item, State)} || Item <- Items].

i(name,            _State) -> node();
i(partitions,      _State) -> rabbit_node_monitor:partitions();
i(fd_used,         _State) -> get_used_fd();
i(fd_total, #state{fd_total = FdTotal}) -> FdTotal;
i(sockets_used,    _State) ->
    proplists:get_value(sockets_used, file_handle_cache:info([sockets_used]));
i(sockets_total,   _State) ->
    proplists:get_value(sockets_limit, file_handle_cache:info([sockets_limit]));
i(os_pid,          _State) -> list_to_binary(os:getpid());
i(mem_used,        _State) -> erlang:memory(total);
i(mem_limit,       _State) -> vm_memory_monitor:get_memory_limit();
i(mem_alarm,       _State) -> resource_alarm_set(memory);
i(proc_used,       _State) -> erlang:system_info(process_count);
i(proc_total,      _State) -> erlang:system_info(process_limit);
i(run_queue,       _State) -> erlang:statistics(run_queue);
i(processors,      _State) -> erlang:system_info(logical_processors);
i(disk_free_limit, _State) -> get_disk_free_limit();
i(disk_free,       _State) -> get_disk_free();
i(disk_free_alarm, _State) -> resource_alarm_set(disk);
i(contexts,        _State) -> rabbit_web_dispatch_contexts();
i(uptime,          _State) -> {Total, _} = erlang:statistics(wall_clock),
                                Total;
i(rates_mode,      _State) -> rabbit_mgmt_db_handler:rates_mode();
i(exchange_types,  _State) -> list_registry_plugins(exchange);
i(log_files,       _State) -> [list_to_binary(F) || F <- rabbit:log_locations()];
i(db_dir,          _State) -> list_to_binary(rabbit_mnesia:dir());
i(config_files,    _State) -> [list_to_binary(F) || F <- rabbit:config_files()];
i(net_ticktime,    _State) -> net_kernel:get_net_ticktime();
i(persister_stats,  State) -> persister_stats(State);
i(enabled_plugins, _State) -> {ok, Dir} = application:get_env(
                                           rabbit, enabled_plugins_file),
                              rabbit_plugins:read_enabled(Dir);
i(auth_mechanisms, _State) ->
    {ok, Mechanisms} = application:get_env(rabbit, auth_mechanisms),
    list_registry_plugins(
      auth_mechanism,
      fun (N) -> lists:member(list_to_atom(binary_to_list(N)), Mechanisms) end);
i(applications,    _State) ->
    [format_application(A) ||
        A <- lists:keysort(1, rabbit_misc:which_applications())];
i(gc_num, _State) ->
    {GCs, _, _} = erlang:statistics(garbage_collection),
    GCs;
i(gc_bytes_reclaimed, _State) ->
    {_, Words, _} = erlang:statistics(garbage_collection),
    Words * erlang:system_info(wordsize);
i(context_switches, _State) ->
    {Sw, 0} = erlang:statistics(context_switches),
    Sw.

<<<<<<< HEAD
rate_per_second(Val, LastVal, LastTs) ->
    Rate = (Val - LastVal) * 1000 /
           (time_compat:os_system_time(milli_seconds) - LastTs),
    round(Rate).
=======
log_location(Type) ->
    case rabbit:log_location(Type) of
        tty  -> <<"tty">>;
        File -> list_to_binary(File)
    end.
>>>>>>> bff510c6

resource_alarm_set(Source) ->
    lists:member({{resource_limit, Source, node()},[]},
                 rabbit_alarm:get_alarms()).

list_registry_plugins(Type) ->
    list_registry_plugins(Type, fun(_) -> true end).

list_registry_plugins(Type, Fun) ->
    [registry_plugin_enabled(set_plugin_name(Name, Module), Fun) ||
        {Name, Module} <- rabbit_registry:lookup_all(Type)].

registry_plugin_enabled(Desc, Fun) ->
    Desc ++ [{enabled, Fun(proplists:get_value(name, Desc))}].

format_application({Application, Description, Version}) ->
    [{name, Application},
     {description, list_to_binary(Description)},
     {version, list_to_binary(Version)}].

set_plugin_name(Name, Module) ->
    [{name, list_to_binary(atom_to_list(Name))} |
     proplists:delete(name, Module:description())].

persister_stats(#state{fhc_stats = FHC}) ->
    [{flatten_key(K), V} || {{_Op, _Type} = K, V} <- FHC].

flatten_key({A, B}) ->
    list_to_atom(atom_to_list(A) ++ "_" ++ atom_to_list(B)).

cluster_links() ->
    {ok, Items} = net_kernel:nodes_info(),
    [Link || Item <- Items,
             Link <- [format_nodes_info(Item)], Link =/= undefined].

format_nodes_info({Node, Info}) ->
    Owner = proplists:get_value(owner, Info),
    case catch process_info(Owner, links) of
        {links, Links} ->
            case [Link || Link <- Links, is_port(Link)] of
                [Port] ->
                    {Node, Owner, format_nodes_info1(Port)};
                _ ->
                    undefined
            end;
        _ ->
            undefined
    end.

format_nodes_info1(Port) ->
    case {rabbit_net:socket_ends(Port, inbound),
          rabbit_net:getstat(Port, [recv_oct, send_oct])} of
        {{ok, {PeerAddr, PeerPort, SockAddr, SockPort}}, {ok, Stats}} ->
            [{peer_addr, maybe_ntoab(PeerAddr)},
             {peer_port, PeerPort},
             {sock_addr, maybe_ntoab(SockAddr)},
             {sock_port, SockPort},
             {recv_bytes, pget(recv_oct, Stats)},
             {send_bytes, pget(send_oct, Stats)}];
        _ ->
            []
    end.

maybe_ntoab(A) when is_tuple(A) -> list_to_binary(rabbit_misc:ntoab(A));
maybe_ntoab(H)                  -> H.

%%--------------------------------------------------------------------

%% This is slightly icky in that we introduce knowledge of
%% rabbit_web_dispatch, which is not a dependency. But the last thing I
%% want to do is create a rabbitmq_mochiweb_management_agent plugin.
rabbit_web_dispatch_contexts() ->
    [format_context(C) || C <- rabbit_web_dispatch_registry_list_all()].

%% For similar reasons we don't declare a dependency on
%% rabbitmq_mochiweb - so at startup there's no guarantee it will be
%% running. So we have to catch this noproc.
rabbit_web_dispatch_registry_list_all() ->
    case code:is_loaded(rabbit_web_dispatch_registry) of
        false -> [];
        _     -> try
                     M = rabbit_web_dispatch_registry, %% Fool xref
                     M:list_all()
                 catch exit:{noproc, _} ->
                         []
                 end
    end.

format_context({Path, Description, Rest}) ->
    [{description, list_to_binary(Description)},
     {path,        list_to_binary("/" ++ Path)} |
     format_mochiweb_option_list(Rest)].

format_mochiweb_option_list(C) ->
    [{K, format_mochiweb_option(K, V)} || {K, V} <- C].

format_mochiweb_option(ssl_opts, V) ->
    format_mochiweb_option_list(V);
format_mochiweb_option(_K, V) ->
    case io_lib:printable_list(V) of
        true  -> list_to_binary(V);
        false -> list_to_binary(rabbit_misc:format("~w", [V]))
    end.

%%--------------------------------------------------------------------

init([]) ->
    State = #state{fd_total    = file_handle_cache:ulimit(),
                   fhc_stats   = file_handle_cache_stats:get(),
                   node_owners = sets:new()},
    %% If we emit an update straight away we will do so just before
    %% the mgmt db starts up - and then have to wait ?REFRESH_RATIO
    %% until we send another. So let's have a shorter wait in the hope
    %% that the db will have started by the time we emit an update,
    %% and thus shorten that little gap at startup where mgmt knows
    %% nothing about any nodes.
    erlang:send_after(1000, self(), emit_update),
    {ok, State}.

handle_call(_Req, _From, State) ->
    {reply, unknown_request, State}.

handle_cast(_C, State) ->
    {noreply, State}.

handle_info(emit_update, State) ->
    {noreply, emit_update(State)};

handle_info(_I, State) ->
    {noreply, State}.

terminate(_, _) -> ok.

code_change(_, State, _) -> {ok, State}.

%%--------------------------------------------------------------------

emit_update(State0) ->
    State = update_state(State0),
    Stats = infos(?KEYS, State),
    rabbit_event:notify(node_stats, Stats),
    erlang:send_after(?REFRESH_RATIO, self(), emit_update),
    emit_node_node_stats(State).

emit_node_node_stats(State = #state{node_owners = Owners}) ->
    Links = cluster_links(),
    NewOwners = sets:from_list([{Node, Owner} || {Node, Owner, _} <- Links]),
    Dead = sets:to_list(sets:subtract(Owners, NewOwners)),
    [rabbit_event:notify(
       node_node_deleted, [{route, Route}]) || {Node, _Owner} <- Dead,
                                               Route <- [{node(), Node},
                                                         {Node,   node()}]],
    [rabbit_event:notify(
       node_node_stats, [{route, {node(), Node}} | Stats]) ||
        {Node, _Owner, Stats} <- Links],
    State#state{node_owners = NewOwners}.

update_state(State0) ->
    %% Store raw data, the average operation time is calculated during querying
    %% from the accumulated total
    FHC = file_handle_cache_stats:get(),
    State0#state{fhc_stats = FHC}.<|MERGE_RESOLUTION|>--- conflicted
+++ resolved
@@ -212,19 +212,6 @@
     {Sw, 0} = erlang:statistics(context_switches),
     Sw.
 
-<<<<<<< HEAD
-rate_per_second(Val, LastVal, LastTs) ->
-    Rate = (Val - LastVal) * 1000 /
-           (time_compat:os_system_time(milli_seconds) - LastTs),
-    round(Rate).
-=======
-log_location(Type) ->
-    case rabbit:log_location(Type) of
-        tty  -> <<"tty">>;
-        File -> list_to_binary(File)
-    end.
->>>>>>> bff510c6
-
 resource_alarm_set(Source) ->
     lists:member({{resource_limit, Source, node()},[]},
                  rabbit_alarm:get_alarms()).
