--- conflicted
+++ resolved
@@ -53,14 +53,9 @@
 
 ```
 curl -i -u guest:guest -H "content-type:application/json" -XPUT \
-<<<<<<< HEAD
-     http://localhost:55672/api/traces/%2f/my-trace \
+     http://localhost:15672/api/traces/%2f/my-trace \
      -d'{"format":"text","pattern":"#", "max_payload_bytes":1000,
          "consumer_username":"guest", "consumer_password":"guest"}'
-=======
-     http://localhost:15672/api/traces/%2f/my-trace \
-     -d'{"format":"text","pattern":"#", "max_payload_bytes":1000}'
->>>>>>> c3ed081a
 ```
 
 `consumer_username` and `consumer_password` are optionals, defaults to the configured values in the app.
