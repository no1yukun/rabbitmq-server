PROJECT = rabbitmq_tracing

<<<<<<< HEAD
DEPS = rabbitmq_management
TEST_DEPS += rabbit
=======
DEPS = rabbit_common rabbit rabbitmq_management webmachine
TEST_DEPS = rabbitmq_ct_helpers
>>>>>>> 4e83d31e

DEP_PLUGINS = rabbit_common/mk/rabbitmq-plugin.mk

# FIXME: Use erlang.mk patched for RabbitMQ, while waiting for PRs to be
# reviewed and merged.

ERLANG_MK_REPO = https://github.com/rabbitmq/erlang.mk.git
ERLANG_MK_COMMIT = rabbitmq-tmp

include rabbitmq-components.mk
include erlang.mk<|MERGE_RESOLUTION|>--- conflicted
+++ resolved
@@ -1,12 +1,7 @@
 PROJECT = rabbitmq_tracing
 
-<<<<<<< HEAD
-DEPS = rabbitmq_management
-TEST_DEPS += rabbit
-=======
-DEPS = rabbit_common rabbit rabbitmq_management webmachine
+DEPS = rabbit_common rabbit rabbitmq_management
 TEST_DEPS = rabbitmq_ct_helpers
->>>>>>> 4e83d31e
 
 DEP_PLUGINS = rabbit_common/mk/rabbitmq-plugin.mk
 
