%% The contents of this file are subject to the Mozilla Public License
%% Version 1.1 (the "License"); you may not use this file except in
%% compliance with the License. You may obtain a copy of the License
%% at http://www.mozilla.org/MPL/
%%
%% Software distributed under the License is distributed on an "AS IS"
%% basis, WITHOUT WARRANTY OF ANY KIND, either express or implied. See
%% the License for the specific language governing rights and
%% limitations under the License.
%%
%% The Original Code is RabbitMQ Federation.
%%
%% The Initial Developer of the Original Code is GoPivotal, Inc.
%% Copyright (c) 2007-2017 Pivotal Software, Inc.  All rights reserved.
%%

-module(federation_mgmt_SUITE).

-include_lib("common_test/include/ct.hrl").
-include_lib("amqp_client/include/amqp_client.hrl").
-include_lib("rabbitmq_ct_helpers/include/rabbit_mgmt_test.hrl").

-compile(export_all).

all() ->
    [
      {group, non_parallel_tests}
    ].

groups() ->
    [
     {non_parallel_tests, [], [
                               federation_links,
                               federation_down_links,
                               restart_link
                              ]}
    ].

%% -------------------------------------------------------------------
%% Testsuite setup/teardown.
%% -------------------------------------------------------------------
init_per_suite(Config) ->
    rabbit_ct_helpers:log_environment(),
    inets:start(),
    Config1 = rabbit_ct_helpers:set_config(Config, [
                                                    {rmq_nodename_suffix, ?MODULE}
                                                   ]),
    rabbit_ct_helpers:run_setup_steps(Config1,
                                      rabbit_ct_broker_helpers:setup_steps() ++
                                          rabbit_ct_client_helpers:setup_steps() ++
                                          [fun setup_federation/1]).
end_per_suite(Config) ->
    rabbit_ct_helpers:run_teardown_steps(Config,
                                         rabbit_ct_client_helpers:teardown_steps() ++
                                             rabbit_ct_broker_helpers:teardown_steps()).

setup_federation(Config) ->
    set_policy(Config),
    Port = amqp_port(Config, 0),
    Uri = lists:flatten(io_lib:format("amqp://myuser:myuser@localhost:~p", [Port])),
    rabbit_ct_broker_helpers:set_parameter(
      Config, 0, <<"federation-upstream">>, <<"broken-bunny">>,
      [{<<"uri">>, list_to_binary(Uri)},
       {<<"reconnect-delay">>, 600000}]),
    rabbit_ct_broker_helpers:set_parameter(
      Config, 0, <<"federation-upstream">>, <<"bunny">>,
      [{<<"uri">>, <<"amqp://">>},
       {<<"reconnect-delay">>, 600000}]),
    Config.

set_policy(Config) ->
    rabbit_ct_broker_helpers:set_policy(
      Config, 0,
      <<"fed">>, <<".*">>, <<"all">>, [{<<"federation-upstream-set">>, <<"all">>}]).

init_per_group(_, Config) ->
    Config.

end_per_group(_, Config) ->
    Config.

init_per_testcase(Testcase, Config) ->
    rabbit_ct_helpers:testcase_started(Config, Testcase).

end_per_testcase(Testcase, Config) ->
    rabbit_ct_helpers:testcase_finished(Config, Testcase).

%% -------------------------------------------------------------------
%% Testcases.
%% -------------------------------------------------------------------
federation_links(Config) ->
    DefaultExchanges = [<<"amq.direct">>, <<"amq.fanout">>, <<"amq.headers">>,
                        <<"amq.match">>, <<"amq.topic">>],
    Running = [{X, <<"bunny">>, <<"running">>} || X <- DefaultExchanges],
    Down = [{X, <<"broken-bunny">>, <<"error">>} || X <- DefaultExchanges],
    All = lists:sort(Running ++ Down),
    Verify = fun(Result) ->
                     All == lists:sort(Result)
             end,
    %% Verify we have 5 running links and 5 down links
    wait_until(fun() ->
                       AllLinks = http_get(Config, "/federation-links"),
                       Result = [{maps:get(exchange, Link),
                                  maps:get(upstream, Link),
                                  maps:get(status, Link)} || Link <- AllLinks],
                       Verify(Result)
               end).

federation_down_links(Config) ->
    DefaultExchanges = [<<"amq.direct">>, <<"amq.fanout">>, <<"amq.headers">>,
                        <<"amq.match">>, <<"amq.topic">>],
    Down = lists:sort([{X, <<"broken-bunny">>, <<"error">>} || X <- DefaultExchanges]),
    %% we might have to wait for all links to get into 'error' status,
    %% but no other status is allowed on the meanwhile
    Verify = fun(Result) ->
                     lists:all(fun({_, _, <<"error">>}) ->
                                       true;
                                  (_) ->
                                       throw(down_links_returned_wrong_status)
                               end, Result) andalso (Down == lists:sort(Result))
             end,
    wait_until(fun() ->
                       AllLinks = http_get(Config, "/federation-links/state/down"),
                       Result = [{maps:get(exchange, Link),
                                  maps:get(upstream, Link),
                                  maps:get(status, Link)} || Link <- AllLinks],
                       Verify(Result)
               end).

restart_link(Config) ->
    try
        federation_down_links(Config),
        http_put(Config, "/users/myuser", [{password, <<"myuser">>}, {tags, <<"">>},
                                           {username, <<"myuser">>}],
                 [?CREATED, ?NO_CONTENT]),
        http_put(Config, "/permissions/%2F/myuser",
                 [{configure, <<".*">>}, {write, <<".*">>}, {read, <<".*">>},
                  {vhost, <<"/">>}, {username, <<"myuser">>}],
                 [?CREATED, ?NO_CONTENT]),
        Links = http_get(Config, "/federation-links/state/down"),
        [http_delete(Config, restart_uri(Link)) || Link <- Links],
        wait_until(fun() ->
                           [] == http_get(Config, "/federation-links/state/down")
                   end)
    after
        http_delete(Config, "/users/myuser"),
        rabbit_ct_broker_helpers:clear_policy(Config, 0, <<"fed">>),
        set_policy(Config)
    end.

%% -------------------------------------------------------------------
%% Helpers
%% -------------------------------------------------------------------
wait_until(Fun) ->
    wait_until(Fun, 600).

wait_until(_Fun, 0) ->
    throw(federation_links_timeout);
wait_until(Fun, N) ->
    case Fun() of
        true ->
            ok;
        false ->
            timer:sleep(1000),
            wait_until(Fun, N-1)
    end.

restart_uri(Link) ->
    "/federation-links/vhost/%2f/" ++
<<<<<<< HEAD
        binary_to_list(maps:get(id, Link)) ++ "/restart".
=======
        binary_to_list(proplists:get_value(id, Link)) ++ "/" ++
        binary_to_list(proplists:get_value(node, Link)) ++ "/restart".
>>>>>>> 3e8cd47d

%% -------------------------------------------------------------------
%% Helpers from rabbitmq_management tests
%% -------------------------------------------------------------------
http_get(Config, Path) ->
    http_get(Config, Path, ?OK).

http_get(Config, Path, CodeExp) ->
    http_get(Config, Path, "guest", "guest", CodeExp).

http_get(Config, Path, User, Pass, CodeExp) ->
    {ok, {{_HTTP, CodeAct, _}, Headers, ResBody}} =
        req(Config, 0, get, Path, [auth_header(User, Pass)]),
    assert_code(CodeExp, CodeAct, "GET", Path, ResBody),
    decode(CodeExp, Headers, ResBody).

http_put(Config, Path, List, CodeExp) ->
    http_put_raw(Config, Path, format_for_upload(List), CodeExp).

http_put_raw(Config, Path, Body, CodeExp) ->
    http_upload_raw(Config, put, Path, Body, "guest", "guest", CodeExp, []).

http_put_raw(Config, Path, Body, User, Pass, CodeExp) ->
    http_upload_raw(Config, put, Path, Body, User, Pass, CodeExp, []).

http_upload_raw(Config, Type, Path, Body, User, Pass, CodeExp, MoreHeaders) ->
    {ok, {{_HTTP, CodeAct, _}, Headers, ResBody}} =
    req(Config, 0, Type, Path, [auth_header(User, Pass)] ++ MoreHeaders, Body),
    assert_code(CodeExp, CodeAct, Type, Path, ResBody),
    decode(CodeExp, Headers, ResBody).

http_delete(Config, Path) ->
    http_delete(Config, Path, "guest", "guest", ?NO_CONTENT).

http_delete(Config, Path, User, Pass, CodeExp) ->
    {ok, {{_HTTP, CodeAct, _}, Headers, ResBody}} =
        req(Config, 0, delete, Path, [auth_header(User, Pass)]),
    assert_code(CodeExp, CodeAct, "DELETE", Path, ResBody),
    decode(CodeExp, Headers, ResBody).

format_for_upload(none) ->
    <<"">>;
format_for_upload(List) ->
    iolist_to_binary(rabbit_json:encode(List)).

req(Config, Node, Type, Path, Headers) ->
    httpc:request(Type, {uri_base_from(Config, Node) ++ Path, Headers}, ?HTTPC_OPTS, []).

req(Config, Node, Type, Path, Headers, Body) ->
    httpc:request(Type, {uri_base_from(Config, Node) ++ Path, Headers, "application/json", Body},
                  ?HTTPC_OPTS, []).

uri_base_from(Config, Node) ->
    binary_to_list(
      rabbit_mgmt_format:print(
        "http://localhost:~w/api",
        [mgmt_port(Config, Node)])).

auth_header(Username, Password) ->
    {"Authorization",
     "Basic " ++ binary_to_list(base64:encode(Username ++ ":" ++ Password))}.

mgmt_port(Config, Node) ->
    rabbit_ct_broker_helpers:get_node_config(Config, Node, tcp_port_mgmt).

amqp_port(Config, Node) ->
    rabbit_ct_broker_helpers:get_node_config(Config, Node, tcp_port_amqp).

assert_code(CodesExpected, CodeAct, Type, Path, Body) when is_list(CodesExpected) ->
    case lists:member(CodeAct, CodesExpected) of
        true ->
            ok;
        false ->
            throw({expected, CodesExpected, got, CodeAct, type, Type,
                   path, Path, body, Body})
    end;
assert_code(CodeExp, CodeAct, Type, Path, Body) ->
    case CodeExp of
        CodeAct -> ok;
        _       -> throw({expected, CodeExp, got, CodeAct, type, Type,
                          path, Path, body, Body})
    end.

decode(?OK, _Headers,  ResBody) ->
    cleanup(rabbit_json:decode(rabbit_data_coercion:to_binary(ResBody)));
decode(_,    Headers, _ResBody) -> Headers.

cleanup(L) when is_list(L) ->
    [cleanup(I) || I <- L];
cleanup(M) when is_map(M) ->
    maps:fold(fun(K, V, Acc) ->
        Acc#{binary_to_atom(K, latin1) => cleanup(V)}
              end, #{}, M);
cleanup(I) ->
    I.<|MERGE_RESOLUTION|>--- conflicted
+++ resolved
@@ -167,12 +167,8 @@
 
 restart_uri(Link) ->
     "/federation-links/vhost/%2f/" ++
-<<<<<<< HEAD
-        binary_to_list(maps:get(id, Link)) ++ "/restart".
-=======
-        binary_to_list(proplists:get_value(id, Link)) ++ "/" ++
-        binary_to_list(proplists:get_value(node, Link)) ++ "/restart".
->>>>>>> 3e8cd47d
+        binary_to_list(maps:get(id, Link)) ++ "/" ++
+        binary_to_list(maps:get(node, Link)) ++ "/restart".
 
 %% -------------------------------------------------------------------
 %% Helpers from rabbitmq_management tests
