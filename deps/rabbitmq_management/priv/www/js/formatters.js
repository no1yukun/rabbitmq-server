--- conflicted
+++ resolved
@@ -82,31 +82,17 @@
 }
 
 function fmt_policy_short(obj) {
-<<<<<<< HEAD
-    var policy = obj.policy;
-    if (policy != undefined && policy != '') {
-        return '<acronym class="policy" title="Policy: ' +
-            fmt_escape_html(policy) + '">' +
-            fmt_escape_html(policy) + '</acronym> ';
-    } else {
-        return '';
-    }
-}
-
-function fmt_op_policy_short(obj) {
-    var op_policy = obj.operator_policy;
-    if (op_policy != undefined && op_policy != '') {
-        return '<acronym class="policy" title="Operator policy: ' +
-            fmt_escape_html(op_policy) + '">' +
-            fmt_escape_html(op_policy) + '</acronym> ';
-=======
     if (obj.policy != undefined && obj.policy != '') {
         return '<abbr class="policy" title="Policy: ' +
             fmt_escape_html(obj.policy) + '">' +
             fmt_escape_html(obj.policy) + '</abbr> ';
->>>>>>> 584d9165
-    } else {
-        return '';
+}
+
+function fmt_op_policy_short(obj) {
+    if (obj.operator_policy != undefined && obj.operator_policy != '') {
+        return '<abbr class="policy" title="Operator policy: ' +
+            fmt_escape_html(obj.operator_policy) + '">' +
+            fmt_escape_html(obj.operator_policy) + '</abbr> ';
     }
 }
 
