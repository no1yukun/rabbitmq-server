%%   The contents of this file are subject to the Mozilla Public License
%%   Version 1.1 (the "License"); you may not use this file except in
%%   compliance with the License. You may obtain a copy of the License at
%%   http://www.mozilla.org/MPL/
%%
%%   Software distributed under the License is distributed on an "AS IS"
%%   basis, WITHOUT WARRANTY OF ANY KIND, either express or implied. See the
%%   License for the specific language governing rights and limitations
%%   under the License.
%%
%%   The Original Code is RabbitMQ Management Console.
%%
%%   The Initial Developers of the Original Code are Rabbit Technologies Ltd.
%%
%%   Copyright (C) 2010 Rabbit Technologies Ltd.
%%
%%   All Rights Reserved.
%%
%%   Contributor(s): ______________________________________.
%%
-module(rabbit_mgmt_util).

%% TODO sort all this out; maybe there's scope for rabbit_mgmt_request?

-export([is_authorized/2, is_authorized_admin/2, vhost/1, vhost_exists/1]).
-export([bad_request/3, id/2, parse_bool/1, now_ms/0]).
-export([with_decode/4, not_found/3, not_authorised/3, amqp_request/4]).
-export([all_or_one_vhost/2, with_decode_vhost/4, reply/3]).

-include("rabbit_mgmt.hrl").
-include_lib("amqp_client/include/amqp_client.hrl").

%%--------------------------------------------------------------------

is_authorized(ReqData, Context) ->
    is_authorized(ReqData, Context, fun(_) -> true end).

is_authorized_admin(ReqData, Context) ->
    is_authorized(ReqData, Context,
                  fun(#user{is_admin = IsAdmin}) -> IsAdmin end).

is_authorized(ReqData, Context, Fun) ->
    Unauthorized = {"Basic realm=\"RabbitMQ Management Console\"",
                    ReqData, Context},
    case wrq:get_req_header("authorization", ReqData) of
        "Basic " ++ Base64 ->
            Str = base64:mime_decode_to_string(Base64),
            [Username, Pass] =
                [list_to_binary(S) || S <- string:tokens(Str, ":")],
            case rabbit_access_control:lookup_user(Username) of
                {ok, User = #user{password = Pass1}} when Pass == Pass1  ->
                    case Fun(User) of
                        true ->
                            {true, ReqData, Context#context{username = Username,
                                                            password = Pass}};
                        _ ->
                            Unauthorized
                    end;
                {ok, #user{}} ->
                    Unauthorized;
                {error, _} ->
                    Unauthorized
            end;
        _ -> Unauthorized
    end.

now_ms() ->
    rabbit_mgmt_format:timestamp(now()).

vhost(ReqData) ->
    case id(vhost, ReqData) of
        none  -> none;
        VHost -> case vhost_exists(VHost) of
                     true  -> VHost;
                     false -> not_found
                 end
    end.

vhost_exists(VHostBin) ->
    %% TODO call rabbit_access_control:vhost_exists/1 instead
    lists:member(VHostBin, rabbit_access_control:list_vhosts()).

reply(Facts, ReqData, Context) ->
    ReqData1 = wrq:set_resp_header("Cache-Control", "no-cache", ReqData),
    {mochijson2:encode(Facts), ReqData1, Context}.

bad_request(Reason, ReqData, Context) ->
    halt_response(400, bad_request, Reason, ReqData, Context).

not_authorised(Reason, ReqData, Context) ->
    halt_response(401, not_authorised, Reason, ReqData, Context).

not_found(Reason, ReqData, Context) ->
    halt_response(404, not_found, Reason, ReqData, Context).

halt_response(Code, Type, Reason, ReqData, Context) ->
    Json = {struct, [{error, Type},
                     {reason, rabbit_mgmt_format:tuple(Reason)}]},
    ReqData1 = wrq:append_to_response_body(mochijson2:encode(Json), ReqData),
    {{halt, Code}, ReqData1, Context}.

id(exchange, ReqData) ->
    case id0(exchange, ReqData) of
        <<"amq.default">> -> <<"">>;
        Name              -> Name
    end;
id(Key, ReqData) ->
    id0(Key, ReqData).

id0(Key, ReqData) ->
    case dict:find(Key, wrq:path_info(ReqData)) of
        {ok, Id} -> list_to_binary(mochiweb_util:unquote(Id));
        error    -> none
    end.

with_decode(Keys, ReqData, Context, Fun) ->
    case decode(Keys, ReqData) of
        {error, Reason} -> bad_request(Reason, ReqData, Context);
        Values          -> try
                               Fun(Values)
                           catch {error, Error} ->
                                   bad_request(Error, ReqData, Context)
                           end
    end.

decode(Keys, ReqData) ->
    Body = wrq:req_body(ReqData),
    {Res, Json} = try
                      {struct, J} = mochijson2:decode(Body),
                      {ok, J}
                  catch error:_ -> {error, not_json}
                  end,
    case Res of
        ok -> Results =
                  [get_or_missing(list_to_binary(atom_to_list(K)), Json)
                   || K <- Keys],
              %% TODO use a list comprehension instead
              case lists:filter(fun({key_missing, _}) -> true;
                                   (_)                -> false
                                end, Results) of
                  []      -> Results;
                  Errors  -> {error, Errors}
              end;
        _  -> {Res, Json}
    end.

with_decode_vhost(Keys, ReqData, Context, Fun) ->
    case vhost(ReqData) of
        not_found -> not_found(vhost_not_found, ReqData, Context);
        VHost     -> with_decode(Keys, ReqData, Context,
                                 fun (Vals) -> Fun(VHost, Vals) end)
    end.

get_or_missing(K, L) ->
    case proplists:get_value(K, L) of
        undefined -> {key_missing, K};
        V         -> V
    end.

parse_bool(<<"true">>)  -> true;
parse_bool(<<"false">>) -> false;
parse_bool(true)        -> true;
parse_bool(false)       -> false;
parse_bool(V)           -> throw({error, {not_boolean, V}}).

amqp_request(VHost, ReqData, Context, Method) ->
    try
        Params = #amqp_params{username = Context#context.username,
                              password = Context#context.password,
                              virtual_host = VHost},
        {ok, Conn} = amqp_connection:start(direct, Params),
        {ok, Ch} = amqp_connection:open_channel(Conn),
        amqp_channel:call(Ch, Method),
        amqp_channel:close(Ch),
        amqp_connection:close(Conn),
        {true, ReqData, Context}
    %% See bug 23187
<<<<<<< HEAD
    catch
        throw:{error, {auth_failure_likely,
                       {#amqp_error{name = access_refused}, _}}} ->
=======
    catch error:{badmatch, {error, {auth_failure_likely,
                    {error, #amqp_error{name = access_refused}}}}} ->
>>>>>>> 2282db7b
            not_authorised(not_authorised, ReqData, Context);
        error:{badmatch,{error, #amqp_error{name = {error, Error}}}} ->
            bad_request(Error, ReqData, Context);
        exit:{{server_initiated_close, ?NOT_FOUND, Reason}, _} ->
            not_found(list_to_binary(Reason), ReqData, Context);
        exit:{{server_initiated_close, _Code, Reason}, _} ->
            bad_request(list_to_binary(Reason), ReqData, Context)
    end.

all_or_one_vhost(ReqData, Fun) ->
    case rabbit_mgmt_util:vhost(ReqData) of
        none      -> lists:append(
                       [Fun(V) || V <- rabbit_access_control:list_vhosts()]);
        not_found -> vhost_not_found;
        VHost     -> Fun(VHost)
    end.<|MERGE_RESOLUTION|>--- conflicted
+++ resolved
@@ -168,24 +168,21 @@
         Params = #amqp_params{username = Context#context.username,
                               password = Context#context.password,
                               virtual_host = VHost},
-        {ok, Conn} = amqp_connection:start(direct, Params),
-        {ok, Ch} = amqp_connection:open_channel(Conn),
-        amqp_channel:call(Ch, Method),
-        amqp_channel:close(Ch),
-        amqp_connection:close(Conn),
-        {true, ReqData, Context}
+        case amqp_connection:start(direct, Params) of
+            {ok, Conn} ->
+                {ok, Ch} = amqp_connection:open_channel(Conn),
+                amqp_channel:call(Ch, Method),
+                amqp_channel:close(Ch),
+                amqp_connection:close(Conn),
+                {true, ReqData, Context};
+            {error, {auth_failure_likely,
+                     {#amqp_error{name = access_refused}, _}}} ->
+                not_authorised(not_authorised, ReqData, Context);
+            {error, #amqp_error{name = {error, Error}}} ->
+                bad_request(Error, ReqData, Context)
+        end
     %% See bug 23187
-<<<<<<< HEAD
     catch
-        throw:{error, {auth_failure_likely,
-                       {#amqp_error{name = access_refused}, _}}} ->
-=======
-    catch error:{badmatch, {error, {auth_failure_likely,
-                    {error, #amqp_error{name = access_refused}}}}} ->
->>>>>>> 2282db7b
-            not_authorised(not_authorised, ReqData, Context);
-        error:{badmatch,{error, #amqp_error{name = {error, Error}}}} ->
-            bad_request(Error, ReqData, Context);
         exit:{{server_initiated_close, ?NOT_FOUND, Reason}, _} ->
             not_found(list_to_binary(Reason), ReqData, Context);
         exit:{{server_initiated_close, _Code, Reason}, _} ->
