--- conflicted
+++ resolved
@@ -23,25 +23,8 @@
 -behaviour(application).
 -export([start/2, stop/1]).
 
-<<<<<<< HEAD
-=======
 -include_lib("amqp_client/include/amqp_client.hrl").
 
-%% Dummy supervisor - see Ulf Wiger's comment at
-%% http://erlang.2086793.n4.nabble.com/initializing-library-applications-without-processes-td2094473.html
-
-%% All of our actual server processes are supervised by rabbit_mgmt_sup, which
-%% is started by a rabbit_boot_step (since it needs to start up before queue
-%% recovery or the network being up, so it can't be part of our application).
-%%
-%% However, we still need an application behaviour since we need to depend on
-%% the rabbit_mochiweb application and call into it once it's running. Since
-%% the application behaviour needs a tree of processes to supervise, this is
-%% it...
--behaviour(supervisor).
--export([init/1]).
-
->>>>>>> 32ccf28e
 -define(PREFIX, "api").
 -define(UI_PREFIX, "mgmt").
 -define(CLI_PREFIX, "cli").
