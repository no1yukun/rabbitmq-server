%%   The contents of this file are subject to the Mozilla Public License
%%   Version 1.1 (the "License"); you may not use this file except in
%%   compliance with the License. You may obtain a copy of the License at
%%   http://www.mozilla.org/MPL/
%%
%%   Software distributed under the License is distributed on an "AS IS"
%%   basis, WITHOUT WARRANTY OF ANY KIND, either express or implied. See the
%%   License for the specific language governing rights and limitations
%%   under the License.
%%
%%   The Original Code is RabbitMQ Management Console.
%%
%%   The Initial Developer of the Original Code is VMware, Inc.
%%   Copyright (c) 2010-2012 VMware, Inc.  All rights reserved.
%%

-module(rabbit_mgmt_test_http).

-include("rabbit_mgmt_test.hrl").

-export([http_get/1, http_put/3, http_delete/2]).

-import(rabbit_mgmt_test_util, [assert_list/2, assert_item/2, test_item/2]).
-import(rabbit_misc, [pget/2]).

overview_test() ->
    %% Rather crude, but this req doesn't say much and at least this means it
    %% didn't blow up.
    true = 0 < length(pget(listeners, http_get("/overview"))),
    http_put("/users/myuser", [{password, <<"myuser">>},
                               {tags,     <<"management">>}], ?NO_CONTENT),
    http_get("/overview", "myuser", "myuser", ?OK),
    http_delete("/users/myuser", ?NO_CONTENT),
    %% TODO uncomment when priv works in test
    %%http_get(""),
    ok.

nodes_test() ->
    http_put("/users/user", [{password, <<"user">>},
                             {tags, <<"management">>}], ?NO_CONTENT),
    http_put("/users/monitor", [{password, <<"monitor">>},
                                {tags, <<"monitoring">>}], ?NO_CONTENT),
    DiscNode = [{type, <<"disc">>}, {running, true}],
    assert_list([DiscNode], http_get("/nodes")),
    assert_list([DiscNode], http_get("/nodes", "monitor", "monitor", ?OK)),
    http_get("/nodes", "user", "user", ?NOT_AUTHORISED),
    [Node] = http_get("/nodes"),
    Path = "/nodes/" ++ binary_to_list(pget(name, Node)),
    assert_item(DiscNode, http_get(Path, ?OK)),
    assert_item(DiscNode, http_get(Path, "monitor", "monitor", ?OK)),
    http_get(Path, "user", "user", ?NOT_AUTHORISED),
    http_delete("/users/user", ?NO_CONTENT),
    http_delete("/users/monitor", ?NO_CONTENT),
    ok.

auth_test() ->
    http_put("/users/user", [{password, <<"user">>},
                             {tags, <<"">>}], ?NO_CONTENT),
    test_auth(?NOT_AUTHORISED, []),
    test_auth(?NOT_AUTHORISED, [auth_header("user", "user")]),
    test_auth(?NOT_AUTHORISED, [auth_header("guest", "gust")]),
    test_auth(?OK, [auth_header("guest", "guest")]),
    http_delete("/users/user", ?NO_CONTENT),
    ok.

%% This test is rather over-verbose as we're trying to test understanding of
%% Webmachine
vhosts_test() ->
    assert_list([[{name, <<"/">>}]], http_get("/vhosts")),
    %% Create a new one
    http_put("/vhosts/myvhost", [], ?NO_CONTENT),
    %% PUT should be idempotent
    http_put("/vhosts/myvhost", [], ?NO_CONTENT),
    %% Check it's there
    assert_list([[{name, <<"/">>}], [{name, <<"myvhost">>}]],
                http_get("/vhosts")),
    %% Check individually
    assert_item([{name, <<"/">>}], http_get("/vhosts/%2f", ?OK)),
    assert_item([{name, <<"myvhost">>}],http_get("/vhosts/myvhost")),
    %% Delete it
    http_delete("/vhosts/myvhost", ?NO_CONTENT),
    %% It's not there
    http_get("/vhosts/myvhost", ?NOT_FOUND),
    http_delete("/vhosts/myvhost", ?NOT_FOUND).

users_test() ->
    assert_item([{name, <<"guest">>}, {tags, <<"administrator">>}],
                http_get("/whoami")),
    http_get("/users/myuser", ?NOT_FOUND),
    http_put_raw("/users/myuser", "Something not JSON", ?BAD_REQUEST),
    http_put("/users/myuser", [{flim, <<"flam">>}], ?BAD_REQUEST),
    http_put("/users/myuser", [{tags, <<"management">>}], ?NO_CONTENT),
    http_put("/users/myuser", [{password_hash, <<"not_hash">>}], ?BAD_REQUEST),
    http_put("/users/myuser", [{password_hash,
                                <<"IECV6PZI/Invh0DL187KFpkO5Jc=">>},
                               {tags, <<"management">>}], ?NO_CONTENT),
    http_put("/users/myuser", [{password, <<"password">>},
                               {tags, <<"administrator, foo">>}], ?NO_CONTENT),
    assert_item([{name, <<"myuser">>}, {tags, <<"administrator,foo">>}],
                http_get("/users/myuser")),
    assert_list([[{name, <<"myuser">>}, {tags, <<"administrator,foo">>}],
                 [{name, <<"guest">>}, {tags, <<"administrator">>}]],
                http_get("/users")),
    test_auth(?OK, [auth_header("myuser", "password")]),
    http_delete("/users/myuser", ?NO_CONTENT),
    test_auth(?NOT_AUTHORISED, [auth_header("myuser", "password")]),
    http_get("/users/myuser", ?NOT_FOUND),
    ok.

users_legacy_administrator_test() ->
    http_put("/users/myuser1", [{administrator, <<"true">>}], ?NO_CONTENT),
    http_put("/users/myuser2", [{administrator, <<"false">>}], ?NO_CONTENT),
    assert_item([{name, <<"myuser1">>}, {tags, <<"administrator">>}],
                http_get("/users/myuser1")),
    assert_item([{name, <<"myuser2">>}, {tags, <<"">>}],
                http_get("/users/myuser2")),
    http_delete("/users/myuser1", ?NO_CONTENT),
    http_delete("/users/myuser2", ?NO_CONTENT),
    ok.

permissions_validation_test() ->
    Good = [{configure, <<".*">>}, {write, <<".*">>}, {read, <<".*">>}],
    http_put("/permissions/wrong/guest", Good, ?BAD_REQUEST),
    http_put("/permissions/%2f/wrong", Good, ?BAD_REQUEST),
    http_put("/permissions/%2f/guest",
             [{configure, <<"[">>}, {write, <<".*">>}, {read, <<".*">>}],
             ?BAD_REQUEST),
    http_put("/permissions/%2f/guest", Good, ?NO_CONTENT),
    ok.

permissions_list_test() ->
    [[{user,<<"guest">>},
      {vhost,<<"/">>},
      {configure,<<".*">>},
      {write,<<".*">>},
      {read,<<".*">>}]] =
        http_get("/permissions"),

    http_put("/users/myuser1", [{password, <<"">>}, {tags, <<"administrator">>}],
             ?NO_CONTENT),
    http_put("/users/myuser2", [{password, <<"">>}, {tags, <<"administrator">>}],
             ?NO_CONTENT),
    http_put("/vhosts/myvhost1", [], ?NO_CONTENT),
    http_put("/vhosts/myvhost2", [], ?NO_CONTENT),

    Perms = [{configure, <<"foo">>}, {write, <<"foo">>}, {read, <<"foo">>}],
    http_put("/permissions/myvhost1/myuser1", Perms, ?NO_CONTENT),
    http_put("/permissions/myvhost2/myuser1", Perms, ?NO_CONTENT),
    http_put("/permissions/myvhost1/myuser2", Perms, ?NO_CONTENT),

    4 = length(http_get("/permissions")),
    2 = length(http_get("/users/myuser1/permissions")),
    1 = length(http_get("/users/myuser2/permissions")),

    http_delete("/users/myuser1", ?NO_CONTENT),
    http_delete("/users/myuser2", ?NO_CONTENT),
    http_delete("/vhosts/myvhost1", ?NO_CONTENT),
    http_delete("/vhosts/myvhost2", ?NO_CONTENT),
    ok.

permissions_test() ->
    http_put("/users/myuser", [{password, <<"myuser">>}, {tags, <<"administrator">>}],
             ?NO_CONTENT),
    http_put("/vhosts/myvhost", [], ?NO_CONTENT),

    http_put("/permissions/myvhost/myuser",
             [{configure, <<"foo">>}, {write, <<"foo">>}, {read, <<"foo">>}],
             ?NO_CONTENT),

    Permission = [{user,<<"myuser">>},
                  {vhost,<<"myvhost">>},
                  {configure,<<"foo">>},
                  {write,<<"foo">>},
                  {read,<<"foo">>}],
    Default = [{user,<<"guest">>},
               {vhost,<<"/">>},
               {configure,<<".*">>},
               {write,<<".*">>},
               {read,<<".*">>}],
    Permission = http_get("/permissions/myvhost/myuser"),
    assert_list([Permission, Default], http_get("/permissions")),
    assert_list([Permission], http_get("/users/myuser/permissions")),
    http_delete("/permissions/myvhost/myuser", ?NO_CONTENT),
    http_get("/permissions/myvhost/myuser", ?NOT_FOUND),

    http_delete("/users/myuser", ?NO_CONTENT),
    http_delete("/vhosts/myvhost", ?NO_CONTENT),
    ok.

connections_test() ->
    {ok, Conn} = amqp_connection:start(#amqp_params_network{}),
    LocalPort = local_port(Conn),
    Path = binary_to_list(
             rabbit_mgmt_format:print(
               "/connections/127.0.0.1%3A~w%20->%20127.0.0.1%3A5672",
               [LocalPort])),
    http_get(Path, ?OK),
    http_delete(Path, ?NO_CONTENT),
    %% TODO rabbit_reader:shutdown/2 returns before the connection is
    %% closed. It may not be worth fixing.
    timer:sleep(200),
    http_get(Path, ?NOT_FOUND).

test_auth(Code, Headers) ->
    {ok, {{_, Code, _}, _, _}} = req(get, "/overview", Headers).

exchanges_test() ->
    %% Can pass booleans or strings
    Good = [{type, <<"direct">>}, {durable, <<"true">>}],
    http_put("/vhosts/myvhost", [], ?NO_CONTENT),
    http_get("/exchanges/myvhost/foo", ?NOT_AUTHORISED),
    http_put("/exchanges/myvhost/foo", Good, ?NOT_AUTHORISED),
    http_put("/permissions/myvhost/guest",
             [{configure, <<".*">>}, {write, <<".*">>}, {read, <<".*">>}],
             ?NO_CONTENT),
    http_get("/exchanges/myvhost/foo", ?NOT_FOUND),
    http_put("/exchanges/myvhost/foo", Good, ?NO_CONTENT),
    http_put("/exchanges/myvhost/foo", Good, ?NO_CONTENT),
    http_get("/exchanges/%2f/foo", ?NOT_FOUND),
    assert_item([{name,<<"foo">>},
                 {vhost,<<"myvhost">>},
                 {type,<<"direct">>},
                 {durable,true},
                 {auto_delete,false},
                 {internal,false},
                 {arguments,[]}],
                http_get("/exchanges/myvhost/foo")),

    http_put("/exchanges/badvhost/bar", Good, ?NOT_FOUND),
    http_put("/exchanges/myvhost/bar", [{type, <<"bad_exchange_type">>}],
             ?BAD_REQUEST),
    http_put("/exchanges/myvhost/bar", [{type, <<"direct">>},
                                        {durable, <<"troo">>}],
             ?BAD_REQUEST),
    http_put("/exchanges/myvhost/foo", [{type, <<"direct">>}],
             ?BAD_REQUEST),

    http_delete("/exchanges/myvhost/foo", ?NO_CONTENT),
    http_delete("/exchanges/myvhost/foo", ?NOT_FOUND),

    http_delete("/vhosts/myvhost", ?NO_CONTENT),
    http_get("/exchanges/badvhost", ?NOT_FOUND),
    ok.

queues_test() ->
    Good = [{durable, true}],
    http_get("/queues/%2f/foo", ?NOT_FOUND),
    http_put("/queues/%2f/foo", Good, ?NO_CONTENT),
    http_put("/queues/%2f/foo", Good, ?NO_CONTENT),
    http_get("/queues/%2f/foo", ?OK),

    http_put("/queues/badvhost/bar", Good, ?NOT_FOUND),
    http_put("/queues/%2f/bar",
             [{durable, <<"troo">>}],
             ?BAD_REQUEST),
    http_put("/queues/%2f/foo",
             [{durable, false}],
             ?BAD_REQUEST),

    http_put("/queues/%2f/baz", Good, ?NO_CONTENT),

    Queues = http_get("/queues/%2f"),
    Queue = http_get("/queues/%2f/foo"),
    assert_list([[{name,        <<"foo">>},
                  {vhost,       <<"/">>},
                  {durable,     true},
                  {auto_delete, false},
                  {arguments,   []}],
                 [{name,        <<"baz">>},
                  {vhost,       <<"/">>},
                  {durable,     true},
                  {auto_delete, false},
                  {arguments,   []}]], Queues),
    assert_item([{name,        <<"foo">>},
                 {vhost,       <<"/">>},
                 {durable,     true},
                 {auto_delete, false},
                 {arguments,   []}], Queue),

    http_delete("/queues/%2f/foo", ?NO_CONTENT),
    http_delete("/queues/%2f/baz", ?NO_CONTENT),
    http_delete("/queues/%2f/foo", ?NOT_FOUND),
    http_get("/queues/badvhost", ?NOT_FOUND),
    ok.

bindings_test() ->
    XArgs = [{type, <<"direct">>}],
    QArgs = [],
    http_put("/exchanges/%2f/myexchange", XArgs, ?NO_CONTENT),
    http_put("/queues/%2f/myqueue", QArgs, ?NO_CONTENT),
    BArgs = [{routing_key, <<"routing">>}, {arguments, []}],
    http_post("/bindings/%2f/e/myexchange/q/myqueue", BArgs, ?CREATED),
    http_get("/bindings/%2f/e/myexchange/q/myqueue/routing", ?OK),
    http_get("/bindings/%2f/e/myexchange/q/myqueue/rooting", ?NOT_FOUND),
    Binding =
        [{source,<<"myexchange">>},
         {vhost,<<"/">>},
         {destination,<<"myqueue">>},
         {destination_type,<<"queue">>},
         {routing_key,<<"routing">>},
         {arguments,[]},
         {properties_key,<<"routing">>}],
    DBinding =
        [{source,<<"">>},
         {vhost,<<"/">>},
         {destination,<<"myqueue">>},
         {destination_type,<<"queue">>},
         {routing_key,<<"myqueue">>},
         {arguments,[]},
         {properties_key,<<"myqueue">>}],
    Binding = http_get("/bindings/%2f/e/myexchange/q/myqueue/routing"),
    assert_list([Binding],
                http_get("/bindings/%2f/e/myexchange/q/myqueue")),
    assert_list([Binding, DBinding],
                http_get("/queues/%2f/myqueue/bindings")),
    assert_list([Binding],
                http_get("/exchanges/%2f/myexchange/bindings/source")),
    http_delete("/bindings/%2f/e/myexchange/q/myqueue/routing", ?NO_CONTENT),
    http_delete("/bindings/%2f/e/myexchange/q/myqueue/routing", ?NOT_FOUND),
    http_delete("/exchanges/%2f/myexchange", ?NO_CONTENT),
    http_delete("/queues/%2f/myqueue", ?NO_CONTENT),
    http_get("/bindings/badvhost", ?NOT_FOUND),
    http_get("/bindings/badvhost/myqueue/myexchange/routing", ?NOT_FOUND),
    http_get("/bindings/%2f/e/myexchange/q/myqueue/routing", ?NOT_FOUND),
    ok.

bindings_post_test() ->
    XArgs = [{type, <<"direct">>}],
    QArgs = [],
    BArgs = [{routing_key, <<"routing">>}, {arguments, [{foo, <<"bar">>}]}],
    http_put("/exchanges/%2f/myexchange", XArgs, ?NO_CONTENT),
    http_put("/queues/%2f/myqueue", QArgs, ?NO_CONTENT),
    http_post("/bindings/%2f/e/myexchange/q/badqueue", BArgs, ?NOT_FOUND),
    http_post("/bindings/%2f/e/badexchange/q/myqueue", BArgs, ?NOT_FOUND),
    Headers1 = http_post("/bindings/%2f/e/myexchange/q/myqueue", [], ?CREATED),
    "../../../../%2F/e/myexchange/q/myqueue/~" = pget("location", Headers1),
    Headers2 = http_post("/bindings/%2f/e/myexchange/q/myqueue", BArgs, ?CREATED),
    PropertiesKey = "routing~V4mGFgnPNrdtRmluZIxTDA",
    PropertiesKeyBin = list_to_binary(PropertiesKey),
    "../../../../%2F/e/myexchange/q/myqueue/" ++ PropertiesKey =
        pget("location", Headers2),
    URI = "/bindings/%2F/e/myexchange/q/myqueue/" ++ PropertiesKey,
    [{source,<<"myexchange">>},
     {vhost,<<"/">>},
     {destination,<<"myqueue">>},
     {destination_type,<<"queue">>},
     {routing_key,<<"routing">>},
     {arguments,[{foo,<<"bar">>}]},
     {properties_key,PropertiesKeyBin}] = http_get(URI, ?OK),
    http_get(URI ++ "x", ?NOT_FOUND),
    http_delete(URI, ?NO_CONTENT),
    http_delete("/exchanges/%2f/myexchange", ?NO_CONTENT),
    http_delete("/queues/%2f/myqueue", ?NO_CONTENT),
    ok.

bindings_e2e_test() ->
    BArgs = [{routing_key, <<"routing">>}, {arguments, []}],
    http_post("/bindings/%2f/e/amq.direct/e/badexchange", BArgs, ?NOT_FOUND),
    http_post("/bindings/%2f/e/badexchange/e/amq.fanout", BArgs, ?NOT_FOUND),
    Headers = http_post("/bindings/%2f/e/amq.direct/e/amq.fanout", BArgs, ?CREATED),
    "../../../../%2F/e/amq.direct/e/amq.fanout/routing" =
        pget("location", Headers),
    [{source,<<"amq.direct">>},
     {vhost,<<"/">>},
     {destination,<<"amq.fanout">>},
     {destination_type,<<"exchange">>},
     {routing_key,<<"routing">>},
     {arguments,[]},
     {properties_key,<<"routing">>}] =
        http_get("/bindings/%2f/e/amq.direct/e/amq.fanout/routing", ?OK),
    http_delete("/bindings/%2f/e/amq.direct/e/amq.fanout/routing", ?NO_CONTENT),
    http_post("/bindings/%2f/e/amq.direct/e/amq.headers", BArgs, ?CREATED),
    Binding =
        [{source,<<"amq.direct">>},
         {vhost,<<"/">>},
         {destination,<<"amq.headers">>},
         {destination_type,<<"exchange">>},
         {routing_key,<<"routing">>},
         {arguments,[]},
         {properties_key,<<"routing">>}],
    Binding = http_get("/bindings/%2f/e/amq.direct/e/amq.headers/routing"),
    assert_list([Binding],
                http_get("/bindings/%2f/e/amq.direct/e/amq.headers")),
    assert_list([Binding],
                http_get("/exchanges/%2f/amq.direct/bindings/source")),
    assert_list([Binding],
                http_get("/exchanges/%2f/amq.headers/bindings/destination")),
    http_delete("/bindings/%2f/e/amq.direct/e/amq.headers/routing", ?NO_CONTENT),
    http_get("/bindings/%2f/e/amq.direct/e/amq.headers/rooting", ?NOT_FOUND),
    ok.

permissions_administrator_test() ->
    http_put("/users/isadmin", [{password, <<"isadmin">>},
                                {tags, <<"administrator">>}], ?NO_CONTENT),
    http_put("/users/notadmin", [{password, <<"notadmin">>},
                                 {tags, <<"administrator">>}], ?NO_CONTENT),
    http_put("/users/notadmin", [{password, <<"notadmin">>},
                                 {tags, <<"management">>}], ?NO_CONTENT),
    Test =
        fun(Path) ->
                http_get(Path, "notadmin", "notadmin", ?NOT_AUTHORISED),
                http_get(Path, "isadmin", "isadmin", ?OK),
                http_get(Path, "guest", "guest", ?OK)
        end,
    %% All users can get a list of vhosts. It may be filtered.
    %%Test("/vhosts"),
    Test("/vhosts/%2f"),
    Test("/vhosts/%2f/permissions"),
    Test("/users"),
    Test("/users/guest"),
    Test("/users/guest/permissions"),
    Test("/permissions"),
    Test("/permissions/%2f/guest"),
    http_delete("/users/notadmin", ?NO_CONTENT),
    http_delete("/users/isadmin", ?NO_CONTENT),
    ok.

permissions_vhost_test() ->
    QArgs = [],
    PermArgs = [{configure, <<".*">>}, {write, <<".*">>}, {read, <<".*">>}],
    http_put("/users/myuser", [{password, <<"myuser">>},
                               {tags, <<"management">>}], ?NO_CONTENT),
    http_put("/vhosts/myvhost1", [], ?NO_CONTENT),
    http_put("/vhosts/myvhost2", [], ?NO_CONTENT),
    http_put("/permissions/myvhost1/myuser", PermArgs, ?NO_CONTENT),
    http_put("/permissions/myvhost1/guest", PermArgs, ?NO_CONTENT),
    http_put("/permissions/myvhost2/guest", PermArgs, ?NO_CONTENT),
    assert_list([[{name, <<"/">>}],
                 [{name, <<"myvhost1">>}],
                 [{name, <<"myvhost2">>}]], http_get("/vhosts", ?OK)),
    assert_list([[{name, <<"myvhost1">>}]],
                http_get("/vhosts", "myuser", "myuser", ?OK)),
    http_put("/queues/myvhost1/myqueue", QArgs, ?NO_CONTENT),
    http_put("/queues/myvhost2/myqueue", QArgs, ?NO_CONTENT),
    Test1 =
        fun(Path) ->
                Results = http_get(Path, "myuser", "myuser", ?OK),
                [case pget(vhost, Result) of
                     <<"myvhost2">> ->
                         throw({got_result_from_vhost2_in, Path, Result});
                     _ ->
                         ok
                 end || Result <- Results]
        end,
    Test2 =
        fun(Path1, Path2) ->
                http_get(Path1 ++ "/myvhost1/" ++ Path2, "myuser", "myuser",
                         ?OK),
                http_get(Path1 ++ "/myvhost2/" ++ Path2, "myuser", "myuser",
                         ?NOT_AUTHORISED)
        end,
    Test1("/exchanges"),
    Test2("/exchanges", ""),
    Test2("/exchanges", "amq.direct"),
    Test1("/queues"),
    Test2("/queues", ""),
    Test2("/queues", "myqueue"),
    Test1("/bindings"),
    Test2("/bindings", ""),
    Test2("/queues", "myqueue/bindings"),
    Test2("/exchanges", "amq.default/bindings/source"),
    Test2("/exchanges", "amq.default/bindings/destination"),
    Test2("/bindings", "e/amq.default/q/myqueue"),
    Test2("/bindings", "e/amq.default/q/myqueue/myqueue"),
    http_delete("/vhosts/myvhost1", ?NO_CONTENT),
    http_delete("/vhosts/myvhost2", ?NO_CONTENT),
    http_delete("/users/myuser", ?NO_CONTENT),
    ok.

permissions_amqp_test() ->
    %% Just test that it works at all, not that it works in all possible cases.
    QArgs = [],
    PermArgs = [{configure, <<"foo.*">>}, {write, <<"foo.*">>},
                {read,      <<"foo.*">>}],
    http_put("/users/myuser", [{password, <<"myuser">>},
                               {tags, <<"management">>}], ?NO_CONTENT),
    http_put("/permissions/%2f/myuser", PermArgs, ?NO_CONTENT),
    http_put("/queues/%2f/bar-queue", QArgs, "myuser", "myuser",
             ?NOT_AUTHORISED),
    http_put("/queues/%2f/bar-queue", QArgs, "nonexistent", "nonexistent",
             ?NOT_AUTHORISED),
    http_delete("/users/myuser", ?NO_CONTENT),
    ok.

get_conn(Username, Password) ->
    {ok, Conn} = amqp_connection:start(#amqp_params_network{
                                        username = list_to_binary(Username),
                                        password = list_to_binary(Password)}),
<<<<<<< HEAD
    LocalPort = local_port(Conn),
    ConnPath = binary_to_list(
                 rabbit_mgmt_format:print(
                   "/connections/127.0.0.1%3A~w%20->%20127.0.0.1%3A5672",
                   [LocalPort])),
    ChPath = binary_to_list(
               rabbit_mgmt_format:print(
                 "/channels/127.0.0.1%3A~w%20->%20127.0.0.1%3A5672%20(1)",
                 [LocalPort])),
    {Conn, ConnPath, ChPath}.
=======
    LocalPort = rabbit_mgmt_test_db:local_port(Conn),
    ConnPath = rabbit_misc:format(
                 "/connections/127.0.0.1%3A~w%20->%20127.0.0.1%3A5672",
                 [LocalPort]),
    ChPath = rabbit_misc:format(
               "/channels/127.0.0.1%3A~w%20->%20127.0.0.1%3A5672%20(1)",
               [LocalPort]),
    ConnChPath = rabbit_misc:format(
                   "/connections/127.0.0.1%3A~w%20->%20127.0.0.1%3A5672/channels",
                   [LocalPort]),
    {Conn, ConnPath, ChPath, ConnChPath}.
>>>>>>> 7acdfc14

permissions_connection_channel_test() ->
    PermArgs = [{configure, <<".*">>}, {write, <<".*">>}, {read, <<".*">>}],
    http_put("/users/user", [{password, <<"user">>},
                             {tags, <<"management">>}], ?NO_CONTENT),
    http_put("/permissions/%2f/user", PermArgs, ?NO_CONTENT),
    http_put("/users/monitor", [{password, <<"monitor">>},
                            {tags, <<"monitoring">>}], ?NO_CONTENT),
    http_put("/permissions/%2f/monitor", PermArgs, ?NO_CONTENT),
    {Conn1, UserConn, UserCh, UserConnCh} = get_conn("user", "user"),
    {Conn2, MonConn, MonCh, MonConnCh} = get_conn("monitor", "monitor"),
    {Conn3, AdmConn, AdmCh, AdmConnCh} = get_conn("guest", "guest"),
    {ok, _Ch1} = amqp_connection:open_channel(Conn1),
    {ok, _Ch2} = amqp_connection:open_channel(Conn2),
    {ok, _Ch3} = amqp_connection:open_channel(Conn3),

    AssertLength = fun (Path, User, Len) ->
                           ?assertEqual(Len,
                                        length(http_get(Path, User, User, ?OK)))
                   end,
    [begin
         AssertLength(P, "user", 1),
         AssertLength(P, "monitor", 3),
         AssertLength(P, "guest", 3)
     end || P <- ["/connections", "/channels"]],

    AssertRead = fun(Path, UserStatus) ->
                         http_get(Path, "user", "user", UserStatus),
                         http_get(Path, "monitor", "monitor", ?OK),
                         http_get(Path, ?OK)
                 end,
    AssertRead(UserConn, ?OK),
    AssertRead(MonConn, ?NOT_AUTHORISED),
    AssertRead(AdmConn, ?NOT_AUTHORISED),
    AssertRead(UserCh, ?OK),
    AssertRead(MonCh, ?NOT_AUTHORISED),
    AssertRead(AdmCh, ?NOT_AUTHORISED),
    AssertRead(UserConnCh, ?OK),
    AssertRead(MonConnCh, ?NOT_AUTHORISED),
    AssertRead(AdmConnCh, ?NOT_AUTHORISED),

    AssertClose = fun(Path, User, Status) ->
                          http_delete(Path, User, User, Status)
                  end,
    AssertClose(UserConn, "monitor", ?NOT_AUTHORISED),
    AssertClose(MonConn, "user", ?NOT_AUTHORISED),
    AssertClose(AdmConn, "guest", ?NO_CONTENT),
    AssertClose(MonConn, "guest", ?NO_CONTENT),
    AssertClose(UserConn, "user", ?NO_CONTENT),

    http_delete("/users/user", ?NO_CONTENT),
    http_delete("/users/monitor", ?NO_CONTENT),
    http_get("/connections/foo", ?NOT_FOUND),
    http_get("/channels/foo", ?NOT_FOUND),
    ok.

unicode_test() ->
    QArgs = [],
    http_put("/queues/%2f/♫♪♫♪", QArgs, ?NO_CONTENT),
    http_get("/queues/%2f/♫♪♫♪", ?OK),
    http_delete("/queues/%2f/♫♪♫♪", ?NO_CONTENT),
    ok.

defs(Key, URI, CreateMethod, Args) ->
    %% Create the item
    URI2 = case CreateMethod of
               put   -> http_put(URI, Args, ?NO_CONTENT),
                        URI;
               post  -> Headers = http_post(URI, Args, ?CREATED),
                        "../../../.." ++ Loc = pget("location", Headers),
                        "/" ++ atom_to_list(Key) ++ Loc
           end,
    %% Make sure it ends up in definitions
    Definitions = http_get("/definitions", ?OK),
    true = lists:any(fun(I) -> test_item(Args, I) end, pget(Key, Definitions)),

    %% Delete it
    http_delete(URI2, ?NO_CONTENT),

    %% Post the definitions back, it should get recreated in correct form
    http_post("/definitions", Definitions, ?CREATED),
    assert_item(Args, http_get(URI2, ?OK)),

    %% And delete it again
    http_delete(URI2, ?NO_CONTENT),

    ok.

definitions_test() ->
    rabbit_runtime_parameters_test:register(),
    rabbit_runtime_parameters_test:register_policy_validator(),

    defs(queues, "/queues/%2f/my-queue", put,
         [{name,    <<"my-queue">>},
          {durable, true}]),
    defs(exchanges, "/exchanges/%2f/my-exchange", put,
         [{name, <<"my-exchange">>},
          {type, <<"direct">>}]),
    defs(bindings, "/bindings/%2f/e/amq.direct/e/amq.fanout", post,
         [{routing_key, <<"routing">>}, {arguments, []}]),
    defs(policies, "/policies/%2f/my-policy", put,
         [{vhost,      <<"/">>},
          {name,       <<"my-policy">>},
          {pattern,    <<".*">>},
          {definition, [{testpos, [1, 2, 3]}]},
          {priority,   1}]),
    defs(parameters, "/parameters/test/%2f/good", put,
         [{vhost,     <<"/">>},
          {component, <<"test">>},
          {name,      <<"good">>},
          {value,     <<"ignore">>}]),
    defs(users, "/users/myuser", put,
         [{name,          <<"myuser">>},
          {password_hash, <<"WAbU0ZIcvjTpxM3Q3SbJhEAM2tQ=">>},
          {tags,          <<"management">>}]),
    defs(vhosts, "/vhosts/myvhost", put,
         [{name, <<"myvhost">>}]),
    defs(permissions, "/permissions/%2f/guest", put,
         [{user,      <<"guest">>},
          {vhost,     <<"/">>},
          {configure, <<"c">>},
          {write,     <<"w">>},
          {read,      <<"r">>}]),

    %% We just messed with guest's permissions
    http_put("/permissions/%2f/guest",
             [{configure, <<".*">>},
              {write,     <<".*">>},
              {read,      <<".*">>}], ?NO_CONTENT),

    BrokenConfig =
        [{users,       []},
         {vhosts,      []},
         {permissions, []},
         {queues,      []},
         {exchanges,   [[{name,        <<"amq.direct">>},
                         {vhost,       <<"/">>},
                         {type,        <<"definitely not direct">>},
                         {durable,     true},
                         {auto_delete, false},
                         {arguments,   []}
                        ]]},
         {bindings,    []}],
    http_post("/definitions", BrokenConfig, ?BAD_REQUEST),

    rabbit_runtime_parameters_test:unregister_policy_validator(),
    rabbit_runtime_parameters_test:unregister(),
    ok.

definitions_remove_things_test() ->
    {ok, Conn} = amqp_connection:start(#amqp_params_network{}),
    {ok, Ch} = amqp_connection:open_channel(Conn),
    amqp_channel:call(Ch, #'queue.declare'{ queue = <<"my-exclusive">>,
                                            exclusive = true }),
    http_get("/queues/%2f/my-exclusive", ?OK),
    Definitions = http_get("/definitions", ?OK),
    [] = pget(queues, Definitions),
    [] = pget(exchanges, Definitions),
    [] = pget(bindings, Definitions),
    amqp_channel:close(Ch),
    amqp_connection:close(Conn),
    ok.

definitions_server_named_queue_test() ->
    {ok, Conn} = amqp_connection:start(#amqp_params_network{}),
    {ok, Ch} = amqp_connection:open_channel(Conn),
    #'queue.declare_ok'{ queue = QName } =
        amqp_channel:call(Ch, #'queue.declare'{}),
    amqp_channel:close(Ch),
    amqp_connection:close(Conn),
    Path = "/queues/%2f/" ++ mochiweb_util:quote_plus(QName),
    http_get(Path, ?OK),
    Definitions = http_get("/definitions", ?OK),
    http_delete(Path, ?NO_CONTENT),
    http_get(Path, ?NOT_FOUND),
    http_post("/definitions", Definitions, ?CREATED),
    http_get(Path, ?OK),
    http_delete(Path, ?NO_CONTENT),
    ok.

aliveness_test() ->
    [{status, <<"ok">>}] = http_get("/aliveness-test/%2f", ?OK),
    http_get("/aliveness-test/foo", ?NOT_FOUND),
    http_delete("/queues/%2f/aliveness-test", ?NO_CONTENT),
    ok.

arguments_test() ->
    XArgs = [{type, <<"headers">>},
             {arguments, [{'alternate-exchange', <<"amq.direct">>}]}],
    QArgs = [{arguments, [{'x-expires', 1800000}]}],
    BArgs = [{routing_key, <<"">>},
             {arguments, [{'x-match', <<"all">>},
                          {foo, <<"bar">>}]}],
    http_put("/exchanges/%2f/myexchange", XArgs, ?NO_CONTENT),
    http_put("/queues/%2f/myqueue", QArgs, ?NO_CONTENT),
    http_post("/bindings/%2f/e/myexchange/q/myqueue", BArgs, ?CREATED),
    Definitions = http_get("/definitions", ?OK),
    http_delete("/exchanges/%2f/myexchange", ?NO_CONTENT),
    http_delete("/queues/%2f/myqueue", ?NO_CONTENT),
    http_post("/definitions", Definitions, ?CREATED),
    [{'alternate-exchange', <<"amq.direct">>}] =
        pget(arguments, http_get("/exchanges/%2f/myexchange", ?OK)),
    [{'x-expires', 1800000}] =
        pget(arguments, http_get("/queues/%2f/myqueue", ?OK)),
    true = lists:sort([{'x-match', <<"all">>}, {foo, <<"bar">>}]) =:=
           lists:sort(pget(arguments,
                           http_get("/bindings/%2f/e/myexchange/q/myqueue/" ++
                                    "~nXOkVwqZzUOdS9_HcBWheg", ?OK))),
    http_delete("/exchanges/%2f/myexchange", ?NO_CONTENT),
    http_delete("/queues/%2f/myqueue", ?NO_CONTENT),
    ok.

arguments_table_test() ->
    Args = [{'upstreams', [<<"amqp://localhost/%2f/upstream1">>,
                           <<"amqp://localhost/%2f/upstream2">>]}],
    XArgs = [{type, <<"headers">>},
             {arguments, Args}],
    http_put("/exchanges/%2f/myexchange", XArgs, ?NO_CONTENT),
    Definitions = http_get("/definitions", ?OK),
    http_delete("/exchanges/%2f/myexchange", ?NO_CONTENT),
    http_post("/definitions", Definitions, ?CREATED),
    Args = pget(arguments, http_get("/exchanges/%2f/myexchange", ?OK)),
    http_delete("/exchanges/%2f/myexchange", ?NO_CONTENT),
    ok.

queue_purge_test() ->
    QArgs = [],
    http_put("/queues/%2f/myqueue", QArgs, ?NO_CONTENT),
    {ok, Conn} = amqp_connection:start(#amqp_params_network{}),
    {ok, Ch} = amqp_connection:open_channel(Conn),
    Publish = fun() ->
                      amqp_channel:call(
                        Ch, #'basic.publish'{exchange = <<"">>,
                                             routing_key = <<"myqueue">>},
                        #amqp_msg{payload = <<"message">>})
              end,
    Publish(),
    Publish(),
    amqp_channel:call(
      Ch, #'queue.declare'{queue = <<"exclusive">>, exclusive = true}),
    {#'basic.get_ok'{}, _} =
        amqp_channel:call(Ch, #'basic.get'{queue = <<"myqueue">>}),
    http_delete("/queues/%2f/myqueue/contents", ?NO_CONTENT),
    http_delete("/queues/%2f/badqueue/contents", ?NOT_FOUND),
    http_delete("/queues/%2f/exclusive/contents", ?BAD_REQUEST),
    http_delete("/queues/%2f/exclusive", ?BAD_REQUEST),
    #'basic.get_empty'{} =
        amqp_channel:call(Ch, #'basic.get'{queue = <<"myqueue">>}),
    amqp_channel:close(Ch),
    amqp_connection:close(Conn),
    http_delete("/queues/%2f/myqueue", ?NO_CONTENT),
    ok.

queue_actions_test() ->
    http_put("/queues/%2f/q", [], ?NO_CONTENT),
    http_post("/queues/%2f/q/actions", [{action, sync}], ?NO_CONTENT),
    http_post("/queues/%2f/q/actions", [{action, cancel_sync}], ?NO_CONTENT),
    http_post("/queues/%2f/q/actions", [{action, change_colour}], ?BAD_REQUEST),
    http_delete("/queues/%2f/q", ?NO_CONTENT),
    ok.

exclusive_consumer_test() ->
    {ok, Conn} = amqp_connection:start(#amqp_params_network{}),
    {ok, Ch} = amqp_connection:open_channel(Conn),
    #'queue.declare_ok'{ queue = QName } =
        amqp_channel:call(Ch, #'queue.declare'{exclusive = true}),
    amqp_channel:subscribe(Ch, #'basic.consume'{queue     = QName,
                                                exclusive = true}, self()),
    timer:sleep(1000), %% Sadly we need to sleep to let the stats update
    http_get("/queues/%2f/"), %% Just check we don't blow up
    amqp_channel:close(Ch),
    amqp_connection:close(Conn),
    ok.

sorting_test() ->
    QArgs = [],
    PermArgs = [{configure, <<".*">>}, {write, <<".*">>}, {read, <<".*">>}],
    http_put("/vhosts/vh1", [], ?NO_CONTENT),
    http_put("/permissions/vh1/guest", PermArgs, ?NO_CONTENT),
    http_put("/queues/%2f/test0", QArgs, ?NO_CONTENT),
    http_put("/queues/vh1/test1", QArgs, ?NO_CONTENT),
    http_put("/queues/%2f/test2", QArgs, ?NO_CONTENT),
    http_put("/queues/vh1/test3", QArgs, ?NO_CONTENT),
    assert_list([[{name, <<"test0">>}],
                 [{name, <<"test2">>}],
                 [{name, <<"test1">>}],
                 [{name, <<"test3">>}]], http_get("/queues", ?OK)),
    assert_list([[{name, <<"test0">>}],
                 [{name, <<"test1">>}],
                 [{name, <<"test2">>}],
                 [{name, <<"test3">>}]], http_get("/queues?sort=name", ?OK)),
    assert_list([[{name, <<"test0">>}],
                 [{name, <<"test2">>}],
                 [{name, <<"test1">>}],
                 [{name, <<"test3">>}]], http_get("/queues?sort=vhost", ?OK)),
    assert_list([[{name, <<"test3">>}],
                 [{name, <<"test1">>}],
                 [{name, <<"test2">>}],
                 [{name, <<"test0">>}]], http_get("/queues?sort_reverse=true", ?OK)),
    assert_list([[{name, <<"test3">>}],
                 [{name, <<"test2">>}],
                 [{name, <<"test1">>}],
                 [{name, <<"test0">>}]], http_get("/queues?sort=name&sort_reverse=true", ?OK)),
    assert_list([[{name, <<"test3">>}],
                 [{name, <<"test1">>}],
                 [{name, <<"test2">>}],
                 [{name, <<"test0">>}]], http_get("/queues?sort=vhost&sort_reverse=true", ?OK)),
    %% Rather poor but at least test it doesn't blow up with dots
    http_get("/queues?sort=owner_pid_details.name", ?OK),
    http_delete("/queues/%2f/test0", ?NO_CONTENT),
    http_delete("/queues/vh1/test1", ?NO_CONTENT),
    http_delete("/queues/%2f/test2", ?NO_CONTENT),
    http_delete("/queues/vh1/test3", ?NO_CONTENT),
    http_delete("/vhosts/vh1", ?NO_CONTENT),
    ok.

columns_test() ->
    http_put("/queues/%2f/test", [{arguments, [{<<"foo">>, <<"bar">>}]}],
             ?NO_CONTENT),
    [[{name, <<"test">>}, {arguments, [{foo, <<"bar">>}]}]] =
        http_get("/queues?columns=arguments.foo,name", ?OK),
    http_delete("/queues/%2f/test", ?NO_CONTENT),
    ok.

get_test() ->
    %% Real world example...
    Headers = [{<<"x-forwarding">>, array,
                [{table,
                  [{<<"uri">>, longstr,
                    <<"amqp://localhost/%2f/upstream">>}]}]}],
    http_put("/queues/%2f/myqueue", [], ?NO_CONTENT),
    {ok, Conn} = amqp_connection:start(#amqp_params_network{}),
    {ok, Ch} = amqp_connection:open_channel(Conn),
    Publish = fun (Payload) ->
                      amqp_channel:cast(
                        Ch, #'basic.publish'{exchange = <<>>,
                                             routing_key = <<"myqueue">>},
                        #amqp_msg{props = #'P_basic'{headers = Headers},
                                  payload = Payload})
              end,
    Publish(<<"1aaa">>),
    Publish(<<"2aaa">>),
    Publish(<<"3aaa">>),
    amqp_connection:close(Conn),
    [Msg] = http_post("/queues/%2f/myqueue/get", [{requeue,  false},
                                                  {count,    1},
                                                  {encoding, auto},
                                                  {truncate, 1}], ?OK),
    false         = pget(redelivered, Msg),
    <<>>          = pget(exchange,    Msg),
    <<"myqueue">> = pget(routing_key, Msg),
    <<"1">>       = pget(payload,     Msg),
    [{'x-forwarding',
      [[{uri,<<"amqp://localhost/%2f/upstream">>}]]}] =
        pget(headers, pget(properties, Msg)),

    [M2, M3] = http_post("/queues/%2f/myqueue/get", [{requeue,  true},
                                                     {count,    5},
                                                     {encoding, auto}], ?OK),
    <<"2aaa">> = pget(payload, M2),
    <<"3aaa">> = pget(payload, M3),
    2 = length(http_post("/queues/%2f/myqueue/get", [{requeue,  false},
                                                     {count,    5},
                                                     {encoding, auto}], ?OK)),
    [] = http_post("/queues/%2f/myqueue/get", [{requeue,  false},
                                               {count,    5},
                                               {encoding, auto}], ?OK),
    http_delete("/queues/%2f/myqueue", ?NO_CONTENT),
    ok.

get_fail_test() ->
    http_put("/users/myuser", [{password, <<"password">>},
                               {tags, <<"management">>}], ?NO_CONTENT),
    http_put("/queues/%2f/myqueue", [], ?NO_CONTENT),
    http_post("/queues/%2f/myqueue/get",
              [{requeue,  false},
               {count,    1},
               {encoding, auto}], "myuser", "password", ?NOT_AUTHORISED),
    http_delete("/queues/%2f/myqueue", ?NO_CONTENT),
    http_delete("/users/myuser", ?NO_CONTENT),
    ok.

publish_test() ->
    Headers = [{'x-forwarding', [[{uri,<<"amqp://localhost/%2f/upstream">>}]]}],
    Msg = msg(<<"myqueue">>, Headers, <<"Hello world">>),
    http_put("/queues/%2f/myqueue", [], ?NO_CONTENT),
    ?assertEqual([{routed, true}],
                 http_post("/exchanges/%2f/amq.default/publish", Msg, ?OK)),
    [Msg2] = http_post("/queues/%2f/myqueue/get", [{requeue,  false},
                                                   {count,    1},
                                                   {encoding, auto}], ?OK),
    assert_item(Msg, Msg2),
    http_post("/exchanges/%2f/amq.default/publish", Msg2, ?OK),
    [Msg3] = http_post("/queues/%2f/myqueue/get", [{requeue,  false},
                                                   {count,    1},
                                                   {encoding, auto}], ?OK),
    assert_item(Msg, Msg3),
    http_delete("/queues/%2f/myqueue", ?NO_CONTENT),
    ok.

publish_fail_test() ->
    Msg = msg(<<"myqueue">>, [], <<"Hello world">>),
    http_put("/queues/%2f/myqueue", [], ?NO_CONTENT),
    http_put("/users/myuser", [{password, <<"password">>},
                               {tags, <<"management">>}], ?NO_CONTENT),
    http_post("/exchanges/%2f/amq.default/publish", Msg, "myuser", "password",
              ?NOT_AUTHORISED),
    Msg2 = [{exchange,         <<"">>},
            {routing_key,      <<"myqueue">>},
            {properties,       [{user_id, <<"foo">>}]},
            {payload,          <<"Hello world">>},
            {payload_encoding, <<"string">>}],
    http_post("/exchanges/%2f/amq.default/publish", Msg2, ?BAD_REQUEST),
    Msg3 = [{exchange,         <<"">>},
            {routing_key,      <<"myqueue">>},
            {properties,       []},
            {payload,          [<<"not a string">>]},
            {payload_encoding, <<"string">>}],
    http_post("/exchanges/%2f/amq.default/publish", Msg3, ?BAD_REQUEST),
    http_delete("/users/myuser", ?NO_CONTENT),
    ok.

publish_base64_test() ->
    Msg     = msg(<<"myqueue">>, [], <<"YWJjZA==">>, <<"base64">>),
    BadMsg1 = msg(<<"myqueue">>, [], <<"flibble">>,  <<"base64">>),
    BadMsg2 = msg(<<"myqueue">>, [], <<"YWJjZA==">>, <<"base99">>),
    http_put("/queues/%2f/myqueue", [], ?NO_CONTENT),
    http_post("/exchanges/%2f/amq.default/publish", Msg, ?OK),
    http_post("/exchanges/%2f/amq.default/publish", BadMsg1, ?BAD_REQUEST),
    http_post("/exchanges/%2f/amq.default/publish", BadMsg2, ?BAD_REQUEST),
    [Msg2] = http_post("/queues/%2f/myqueue/get", [{requeue,  false},
                                                   {count,    1},
                                                   {encoding, auto}], ?OK),
    ?assertEqual(<<"abcd">>, pget(payload, Msg2)),
    http_delete("/queues/%2f/myqueue", ?NO_CONTENT),
    ok.

publish_unrouted_test() ->
    Msg = msg(<<"hmmm">>, [], <<"Hello world">>),
    ?assertEqual([{routed, false}],
                 http_post("/exchanges/%2f/amq.default/publish", Msg, ?OK)).

parameters_test() ->
    rabbit_runtime_parameters_test:register(),

    http_put("/parameters/test/%2f/good", [{value, <<"ignore">>}], ?NO_CONTENT),
    http_put("/parameters/test/%2f/maybe", [{value, <<"good">>}], ?NO_CONTENT),
    http_put("/parameters/test/%2f/maybe", [{value, <<"bad">>}], ?BAD_REQUEST),
    http_put("/parameters/test/%2f/bad", [{value, <<"good">>}], ?BAD_REQUEST),
    http_put("/parameters/test/um/good", [{value, <<"ignore">>}], ?NOT_FOUND),

    Good = [{vhost,     <<"/">>},
            {component, <<"test">>},
            {name,      <<"good">>},
            {value,     <<"ignore">>}],
    Maybe = [{vhost,     <<"/">>},
             {component, <<"test">>},
             {name,      <<"maybe">>},
             {value,     <<"good">>}],
    List = [Good, Maybe],

    assert_list(List, http_get("/parameters")),
    assert_list(List, http_get("/parameters/test")),
    assert_list(List, http_get("/parameters/test/%2f")),
    http_get("/parameters/oops", ?NOT_FOUND),
    http_get("/parameters/test/oops", ?NOT_FOUND),

    assert_item(Good,  http_get("/parameters/test/%2f/good", ?OK)),
    assert_item(Maybe, http_get("/parameters/test/%2f/maybe", ?OK)),

    http_delete("/parameters/test/%2f/good", ?NO_CONTENT),
    http_delete("/parameters/test/%2f/maybe", ?NO_CONTENT),
    http_delete("/parameters/test/%2f/bad", ?NOT_FOUND),

    0 = length(http_get("/parameters")),
    0 = length(http_get("/parameters/test")),
    0 = length(http_get("/parameters/test/%2f")),
    rabbit_runtime_parameters_test:unregister(),
    ok.

policy_test() ->
    rabbit_runtime_parameters_test:register_policy_validator(),
    PolicyPos  = [{vhost,      <<"/">>},
                  {name,       <<"policy_pos">>},
                  {pattern,    <<".*">>},
                  {definition, [{testpos,[1,2,3]}]},
                  {priority,   10}],
    PolicyEven = [{vhost,      <<"/">>},
                  {name,       <<"policy_even">>},
                  {pattern,    <<".*">>},
                  {definition, [{testeven,[1,2,3,4]}]},
                  {priority,   10}],
    http_put(
      "/policies/%2f/policy_pos",
      lists:keydelete(key, 1, PolicyPos),
      ?NO_CONTENT),
    http_put(
      "/policies/%2f/policy_even",
      lists:keydelete(key, 1, PolicyEven),
      ?NO_CONTENT),
    assert_item(PolicyPos,  http_get("/policies/%2f/policy_pos",  ?OK)),
    assert_item(PolicyEven, http_get("/policies/%2f/policy_even", ?OK)),
    List = [PolicyPos, PolicyEven],
    assert_list(List, http_get("/policies",     ?OK)),
    assert_list(List, http_get("/policies/%2f", ?OK)),

    http_delete("/policies/%2f/policy_pos", ?NO_CONTENT),
    http_delete("/policies/%2f/policy_even", ?NO_CONTENT),
    0 = length(http_get("/policies")),
    0 = length(http_get("/policies/%2f")),
    rabbit_runtime_parameters_test:unregister_policy_validator(),
    ok.

extensions_test() ->
    [[{javascript,<<"dispatcher.js">>}]] = http_get("/extensions", ?OK),
    ok.

%%---------------------------------------------------------------------------

msg(Key, Headers, Body) ->
    msg(Key, Headers, Body, <<"string">>).

msg(Key, Headers, Body, Enc) ->
    [{exchange,         <<"">>},
     {routing_key,      Key},
     {properties,       [{delivery_mode, 2},
                         {headers,       Headers}]},
     {payload,          Body},
     {payload_encoding, Enc}].

local_port(Conn) ->
    [{sock, Sock}] = amqp_connection:info(Conn, [sock]),
    {ok, Port} = inet:port(Sock),
    Port.

%%---------------------------------------------------------------------------
http_get(Path) ->
    http_get(Path, ?OK).

http_get(Path, CodeExp) ->
    http_get(Path, "guest", "guest", CodeExp).

http_get(Path, User, Pass, CodeExp) ->
    {ok, {{_HTTP, CodeAct, _}, Headers, ResBody}} =
        req(get, Path, [auth_header(User, Pass)]),
    assert_code(CodeExp, CodeAct, "GET", Path, ResBody),
    decode(CodeExp, Headers, ResBody).

http_put(Path, List, CodeExp) ->
    http_put_raw(Path, format_for_upload(List), CodeExp).

http_put(Path, List, User, Pass, CodeExp) ->
    http_put_raw(Path, format_for_upload(List), User, Pass, CodeExp).

http_post(Path, List, CodeExp) ->
    http_post_raw(Path, format_for_upload(List), CodeExp).

http_post(Path, List, User, Pass, CodeExp) ->
    http_post_raw(Path, format_for_upload(List), User, Pass, CodeExp).

format_for_upload(List) ->
    iolist_to_binary(mochijson2:encode({struct, List})).

http_put_raw(Path, Body, CodeExp) ->
    http_upload_raw(put, Path, Body, "guest", "guest", CodeExp).

http_put_raw(Path, Body, User, Pass, CodeExp) ->
    http_upload_raw(put, Path, Body, User, Pass, CodeExp).

http_post_raw(Path, Body, CodeExp) ->
    http_upload_raw(post, Path, Body, "guest", "guest", CodeExp).

http_post_raw(Path, Body, User, Pass, CodeExp) ->
    http_upload_raw(post, Path, Body, User, Pass, CodeExp).

http_upload_raw(Type, Path, Body, User, Pass, CodeExp) ->
    {ok, {{_HTTP, CodeAct, _}, Headers, ResBody}} =
        req(Type, Path, [auth_header(User, Pass)], Body),
    assert_code(CodeExp, CodeAct, Type, Path, ResBody),
    decode(CodeExp, Headers, ResBody).

http_delete(Path, CodeExp) ->
    http_delete(Path, "guest", "guest", CodeExp).

http_delete(Path, User, Pass, CodeExp) ->
    {ok, {{_HTTP, CodeAct, _}, Headers, ResBody}} =
        req(delete, Path, [auth_header(User, Pass)]),
    assert_code(CodeExp, CodeAct, "DELETE", Path, ResBody),
    decode(CodeExp, Headers, ResBody).

assert_code(CodeExp, CodeAct, Type, Path, Body) ->
    case CodeExp of
        CodeAct -> ok;
        _       -> throw({expected, CodeExp, got, CodeAct, type, Type,
                          path, Path, body, Body})
    end.

req(Type, Path, Headers) ->
    httpc:request(Type, {?PREFIX ++ Path, Headers}, ?HTTPC_OPTS, []).

req(Type, Path, Headers, Body) ->
    httpc:request(Type, {?PREFIX ++ Path, Headers, "application/json", Body},
                  ?HTTPC_OPTS, []).

decode(?OK, _Headers,  ResBody) -> cleanup(mochijson2:decode(ResBody));
decode(_,    Headers, _ResBody) -> Headers.

cleanup(L) when is_list(L) ->
    [cleanup(I) || I <- L];
cleanup({struct, I}) ->
    cleanup(I);
cleanup({K, V}) when is_binary(K) ->
    {list_to_atom(binary_to_list(K)), cleanup(V)};
cleanup(I) ->
    I.

auth_header(Username, Password) ->
    {"Authorization",
     "Basic " ++ binary_to_list(base64:encode(Username ++ ":" ++ Password))}.
<|MERGE_RESOLUTION|>--- conflicted
+++ resolved
@@ -486,19 +486,7 @@
     {ok, Conn} = amqp_connection:start(#amqp_params_network{
                                         username = list_to_binary(Username),
                                         password = list_to_binary(Password)}),
-<<<<<<< HEAD
     LocalPort = local_port(Conn),
-    ConnPath = binary_to_list(
-                 rabbit_mgmt_format:print(
-                   "/connections/127.0.0.1%3A~w%20->%20127.0.0.1%3A5672",
-                   [LocalPort])),
-    ChPath = binary_to_list(
-               rabbit_mgmt_format:print(
-                 "/channels/127.0.0.1%3A~w%20->%20127.0.0.1%3A5672%20(1)",
-                 [LocalPort])),
-    {Conn, ConnPath, ChPath}.
-=======
-    LocalPort = rabbit_mgmt_test_db:local_port(Conn),
     ConnPath = rabbit_misc:format(
                  "/connections/127.0.0.1%3A~w%20->%20127.0.0.1%3A5672",
                  [LocalPort]),
@@ -509,7 +497,6 @@
                    "/connections/127.0.0.1%3A~w%20->%20127.0.0.1%3A5672/channels",
                    [LocalPort]),
     {Conn, ConnPath, ChPath, ConnChPath}.
->>>>>>> 7acdfc14
 
 permissions_connection_channel_test() ->
     PermArgs = [{configure, <<".*">>}, {write, <<".*">>}, {read, <<".*">>}],
