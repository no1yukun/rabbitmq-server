%% The contents of this file are subject to the Mozilla Public License
%% Version 1.1 (the "License"); you may not use this file except in
%% compliance with the License. You may obtain a copy of the License
%% at http://www.mozilla.org/MPL/
%%
%% Software distributed under the License is distributed on an "AS IS"
%% basis, WITHOUT WARRANTY OF ANY KIND, either express or implied. See
%% the License for the specific language governing rights and
%% limitations under the License.
%%
%% The Original Code is RabbitMQ.
%%
%% The Initial Developer of the Original Code is GoPivotal, Inc.
%% Copyright (c) 2007-2013 GoPivotal, Inc.  All rights reserved.
%%

-module(rabbit_node_monitor).

-behaviour(gen_server).

-export([start_link/0]).
-export([running_nodes_filename/0,
         cluster_status_filename/0, prepare_cluster_status_files/0,
         write_cluster_status/1, read_cluster_status/0,
         update_cluster_status/0, reset_cluster_status/0]).
-export([notify_node_up/0, notify_joined_cluster/0, notify_left_cluster/1]).
-export([partitions/0, partitions/1, subscribe/1]).

%% gen_server callbacks
-export([init/1, handle_call/3, handle_cast/2, handle_info/2, terminate/2,
         code_change/3]).

 %% Utils
-export([all_rabbit_nodes_up/0, run_outside_applications/1]).

-define(SERVER, ?MODULE).
-define(RABBIT_UP_RPC_TIMEOUT, 2000).
-define(RABBIT_DOWN_PING_INTERVAL, 1000).

-record(state, {monitors, partitions, subscribers, down_ping_timer, autoheal}).

%%----------------------------------------------------------------------------

-ifdef(use_specs).

-spec(start_link/0 :: () -> rabbit_types:ok_pid_or_error()).

-spec(running_nodes_filename/0 :: () -> string()).
-spec(cluster_status_filename/0 :: () -> string()).
-spec(prepare_cluster_status_files/0 :: () -> 'ok').
-spec(write_cluster_status/1 :: (rabbit_mnesia:cluster_status()) -> 'ok').
-spec(read_cluster_status/0 :: () -> rabbit_mnesia:cluster_status()).
-spec(update_cluster_status/0 :: () -> 'ok').
-spec(reset_cluster_status/0 :: () -> 'ok').

-spec(notify_node_up/0 :: () -> 'ok').
-spec(notify_joined_cluster/0 :: () -> 'ok').
-spec(notify_left_cluster/1 :: (node()) -> 'ok').

-spec(partitions/0 :: () -> [node()]).
-spec(partitions/1 :: ([node()]) -> [{node(), [node()]}]).
-spec(subscribe/1 :: (pid()) -> 'ok').

-spec(all_rabbit_nodes_up/0 :: () -> boolean()).
-spec(run_outside_applications/1 :: (fun (() -> any())) -> pid()).

-endif.

%%----------------------------------------------------------------------------
%% Start
%%----------------------------------------------------------------------------

start_link() -> gen_server:start_link({local, ?SERVER}, ?MODULE, [], []).

%%----------------------------------------------------------------------------
%% Cluster file operations
%%----------------------------------------------------------------------------

%% The cluster file information is kept in two files.  The "cluster
%% status file" contains all the clustered nodes and the disc nodes.
%% The "running nodes file" contains the currently running nodes or
%% the running nodes at shutdown when the node is down.
%%
%% We strive to keep the files up to date and we rely on this
%% assumption in various situations. Obviously when mnesia is offline
%% the information we have will be outdated, but it cannot be
%% otherwise.

running_nodes_filename() ->
    filename:join(rabbit_mnesia:dir(), "nodes_running_at_shutdown").

cluster_status_filename() ->
    rabbit_mnesia:dir() ++ "/cluster_nodes.config".

prepare_cluster_status_files() ->
    rabbit_mnesia:ensure_mnesia_dir(),
    Corrupt = fun(F) -> throw({error, corrupt_cluster_status_files, F}) end,
    RunningNodes1 = case try_read_file(running_nodes_filename()) of
                        {ok, [Nodes]} when is_list(Nodes) -> Nodes;
                        {ok, Other}                       -> Corrupt(Other);
                        {error, enoent}                   -> []
                    end,
    ThisNode = [node()],
    %% The running nodes file might contain a set or a list, in case
    %% of the legacy file
    RunningNodes2 = lists:usort(ThisNode ++ RunningNodes1),
    {AllNodes1, DiscNodes} =
        case try_read_file(cluster_status_filename()) of
            {ok, [{AllNodes, DiscNodes0}]} ->
                {AllNodes, DiscNodes0};
            {ok, [AllNodes0]} when is_list(AllNodes0) ->
                {legacy_cluster_nodes(AllNodes0), legacy_disc_nodes(AllNodes0)};
            {ok, Files} ->
                Corrupt(Files);
            {error, enoent} ->
                LegacyNodes = legacy_cluster_nodes([]),
                {LegacyNodes, LegacyNodes}
        end,
    AllNodes2 = lists:usort(AllNodes1 ++ RunningNodes2),
    ok = write_cluster_status({AllNodes2, DiscNodes, RunningNodes2}).

write_cluster_status({All, Disc, Running}) ->
    ClusterStatusFN = cluster_status_filename(),
    Res = case rabbit_file:write_term_file(ClusterStatusFN, [{All, Disc}]) of
              ok ->
                  RunningNodesFN = running_nodes_filename(),
                  {RunningNodesFN,
                   rabbit_file:write_term_file(RunningNodesFN, [Running])};
              E1 = {error, _} ->
                  {ClusterStatusFN, E1}
          end,
    case Res of
        {_, ok}           -> ok;
        {FN, {error, E2}} -> throw({error, {could_not_write_file, FN, E2}})
    end.

read_cluster_status() ->
    case {try_read_file(cluster_status_filename()),
          try_read_file(running_nodes_filename())} of
        {{ok, [{All, Disc}]}, {ok, [Running]}} when is_list(Running) ->
            {All, Disc, Running};
        {Stat, Run} ->
            throw({error, {corrupt_or_missing_cluster_files, Stat, Run}})
    end.

update_cluster_status() ->
    {ok, Status} = rabbit_mnesia:cluster_status_from_mnesia(),
    write_cluster_status(Status).

reset_cluster_status() ->
    write_cluster_status({[node()], [node()], [node()]}).

%%----------------------------------------------------------------------------
%% Cluster notifications
%%----------------------------------------------------------------------------

notify_node_up() ->
    Nodes = rabbit_mnesia:cluster_nodes(running) -- [node()],
    gen_server:abcast(Nodes, ?SERVER,
                      {node_up, node(), rabbit_mnesia:node_type()}),
    %% register other active rabbits with this rabbit
    DiskNodes = rabbit_mnesia:cluster_nodes(disc),
    [gen_server:cast(?SERVER, {node_up, N, case lists:member(N, DiskNodes) of
                                               true  -> disc;
                                               false -> ram
                                           end}) || N <- Nodes],
    ok.

notify_joined_cluster() ->
    Nodes = rabbit_mnesia:cluster_nodes(running) -- [node()],
    gen_server:abcast(Nodes, ?SERVER,
                      {joined_cluster, node(), rabbit_mnesia:node_type()}),
    ok.

notify_left_cluster(Node) ->
    Nodes = rabbit_mnesia:cluster_nodes(running),
    gen_server:abcast(Nodes, ?SERVER, {left_cluster, Node}),
    ok.

%%----------------------------------------------------------------------------
%% Server calls
%%----------------------------------------------------------------------------

partitions() ->
    gen_server:call(?SERVER, partitions, infinity).

partitions(Nodes) ->
    {Replies, _} = gen_server:multi_call(Nodes, ?SERVER, partitions, infinity),
    Replies.

subscribe(Pid) ->
    gen_server:cast(?SERVER, {subscribe, Pid}).

%%----------------------------------------------------------------------------
%% gen_server callbacks
%%----------------------------------------------------------------------------

init([]) ->
    %% We trap exits so that the supervisor will not just kill us. We
    %% want to be sure that we are not going to be killed while
    %% writing out the cluster status files - bad things can then
    %% happen.
    process_flag(trap_exit, true),
    net_kernel:monitor_nodes(true, [nodedown_reason]),
    {ok, _} = mnesia:subscribe(system),
    {ok, #state{monitors    = pmon:new(),
                subscribers = pmon:new(),
                partitions  = [],
                autoheal    = rabbit_autoheal:init()}}.

handle_call(partitions, _From, State = #state{partitions = Partitions}) ->
    {reply, Partitions, State};

handle_call(_Request, _From, State) ->
    {noreply, State}.

%% Note: when updating the status file, we can't simply write the
%% mnesia information since the message can (and will) overtake the
%% mnesia propagation.
handle_cast({node_up, Node, NodeType},
            State = #state{monitors = Monitors}) ->
    case pmon:is_monitored({rabbit, Node}, Monitors) of
        true  -> {noreply, State};
        false -> rabbit_log:info("rabbit on node ~p up~n", [Node]),
                 {AllNodes, DiscNodes, RunningNodes} = read_cluster_status(),
                 write_cluster_status({add_node(Node, AllNodes),
                                       case NodeType of
                                           disc -> add_node(Node, DiscNodes);
                                           ram  -> DiscNodes
                                       end,
                                       add_node(Node, RunningNodes)}),
                 ok = handle_live_rabbit(Node),
                 {noreply, State#state{
                             monitors = pmon:monitor({rabbit, Node}, Monitors)}}
    end;
handle_cast({joined_cluster, Node, NodeType}, State) ->
    {AllNodes, DiscNodes, RunningNodes} = read_cluster_status(),
    write_cluster_status({add_node(Node, AllNodes),
                          case NodeType of
                              disc -> add_node(Node, DiscNodes);
                              ram  -> DiscNodes
                          end,
                          RunningNodes}),
    {noreply, State};
handle_cast({left_cluster, Node}, State) ->
    {AllNodes, DiscNodes, RunningNodes} = read_cluster_status(),
    write_cluster_status({del_node(Node, AllNodes), del_node(Node, DiscNodes),
                          del_node(Node, RunningNodes)}),
    {noreply, State};
handle_cast({subscribe, Pid}, State = #state{subscribers = Subscribers}) ->
    {noreply, State#state{subscribers = pmon:monitor(Pid, Subscribers)}};
handle_cast(_Msg, State) ->
    {noreply, State}.

handle_info({'DOWN', _MRef, process, {rabbit, Node}, _Reason},
            State = #state{monitors = Monitors, subscribers = Subscribers}) ->
    rabbit_log:info("rabbit on node ~p down~n", [Node]),
    {AllNodes, DiscNodes, RunningNodes} = read_cluster_status(),
    write_cluster_status({AllNodes, DiscNodes, del_node(Node, RunningNodes)}),
    ok = handle_dead_rabbit(Node),
    [P ! {node_down, Node} || P <- pmon:monitored(Subscribers)],
    {noreply, handle_dead_rabbit_state(
                Node,
                State#state{monitors = pmon:erase({rabbit, Node}, Monitors)})};

handle_info({'DOWN', _MRef, process, Pid, _Reason},
            State = #state{subscribers = Subscribers}) ->
    {noreply, State#state{subscribers = pmon:erase(Pid, Subscribers)}};

<<<<<<< HEAD
handle_info({nodedown, Node}, State) ->
    {noreply, handle_dead_node(Node, State)};
=======
handle_info({nodedown, Node, Info}, State) ->
    rabbit_log:info("node ~p down: ~p~n",
                    [Node, proplists:get_value(nodedown_reason, Info)]),
    ok = handle_dead_node(Node),
    {noreply, State};
>>>>>>> c2518d14

handle_info({mnesia_system_event,
             {inconsistent_database, running_partitioned_network, Node}},
            State = #state{partitions = Partitions,
                           monitors   = Monitors,
                           autoheal   = AState}) ->
    %% We will not get a node_up from this node - yet we should treat it as
    %% up (mostly).
    State1 = case pmon:is_monitored({rabbit, Node}, Monitors) of
                 true  -> State;
                 false -> State#state{
                            monitors = pmon:monitor({rabbit, Node}, Monitors)}
             end,
    ok = handle_live_rabbit(Node),
    Partitions1 = ordsets:to_list(
                    ordsets:add_element(Node, ordsets:from_list(Partitions))),
    {noreply, State1#state{partitions = Partitions1,
                           autoheal   = rabbit_autoheal:maybe_start(AState)}};

handle_info({autoheal_msg, Msg}, State = #state{autoheal   = AState,
                                                partitions = Partitions}) ->
    AState1 = rabbit_autoheal:handle_msg(Msg, AState, Partitions),
    {noreply, State#state{autoheal = AState1}};

handle_info(ping_nodes, State) ->
    %% We ping nodes when some are down to ensure that we find out
    %% about healed partitions quickly. We ping all nodes rather than
    %% just the ones we know are down for simplicity; it's not expensive
    %% to ping the nodes that are up, after all.
    State1 = State#state{down_ping_timer = undefined},
    Self = self(),
    %% all_nodes_up() both pings all the nodes and tells us if we need to again.
    %%
    %% We ping in a separate process since in a partition it might
    %% take some noticeable length of time and we don't want to block
    %% the node monitor for that long.
    spawn_link(fun () ->
                       case all_nodes_up() of
                           true  -> ok;
                           false -> Self ! ping_again
                       end
               end),
    {noreply, State1};

handle_info(ping_again, State) ->
    {noreply, ensure_ping_timer(State)};

handle_info(_Info, State) ->
    {noreply, State}.

terminate(_Reason, State) ->
    rabbit_misc:stop_timer(State, #state.down_ping_timer),
    ok.

code_change(_OldVsn, State, _Extra) ->
    {ok, State}.

%%----------------------------------------------------------------------------
%% Functions that call the module specific hooks when nodes go up/down
%%----------------------------------------------------------------------------

%% TODO: This may turn out to be a performance hog when there are lots
%% of nodes.  We really only need to execute some of these statements
%% on *one* node, rather than all of them.
handle_dead_rabbit(Node) ->
    ok = rabbit_networking:on_node_down(Node),
    ok = rabbit_amqqueue:on_node_down(Node),
    ok = rabbit_alarm:on_node_down(Node),
    ok = rabbit_mnesia:on_node_down(Node),
    ok.

handle_dead_node(Node, State = #state{autoheal = Autoheal}) ->
    %% In general in rabbit_node_monitor we care about whether the
    %% rabbit application is up rather than the node; we do this so
    %% that we can respond in the same way to "rabbitmqctl stop_app"
    %% and "rabbitmqctl stop" as much as possible.
    %%
    %% However, for pause_minority mode we can't do this, since we
    %% depend on looking at whether other nodes are up to decide
    %% whether to come back up ourselves - if we decide that based on
    %% the rabbit application we would go down and never come back.
    case application:get_env(rabbit, cluster_partition_handling) of
        {ok, pause_minority} ->
            case majority() of
                true  -> State;
                false -> await_cluster_recovery() %% Does not really return
            end;
        {ok, ignore} ->
            State;
        {ok, autoheal} ->
            State#state{autoheal = rabbit_autoheal:node_down(Node, Autoheal)};
        {ok, Term} ->
            rabbit_log:warning("cluster_partition_handling ~p unrecognised, "
                               "assuming 'ignore'~n", [Term]),
            State
    end.

await_cluster_recovery() ->
    rabbit_log:warning("Cluster minority status detected - awaiting recovery~n",
                       []),
    Nodes = rabbit_mnesia:cluster_nodes(all),
    run_outside_applications(fun () ->
                                     rabbit:stop(),
                                     wait_for_cluster_recovery(Nodes)
                             end),
    ok.

run_outside_applications(Fun) ->
    spawn(fun () ->
                  %% If our group leader is inside an application we are about
                  %% to stop, application:stop/1 does not return.
                  group_leader(whereis(init), self()),
                  %% Ensure only one such process at a time, the
                  %% exit(badarg) is harmless if one is already running
                  try register(rabbit_outside_app_process, self()) of
                      true           -> Fun()
                  catch error:badarg -> ok
                  end
          end).

wait_for_cluster_recovery(Nodes) ->
    case majority() of
        true  -> rabbit:start();
        false -> timer:sleep(?RABBIT_DOWN_PING_INTERVAL),
                 wait_for_cluster_recovery(Nodes)
    end.

handle_dead_rabbit_state(_Node, State = #state{partitions = Partitions}) ->
    %% If we have been partitioned, and we are now in the only remaining
    %% partition, we no longer care about partitions - forget them. Note
    %% that we do not attempt to deal with individual (other) partitions
    %% going away. It's only safe to forget anything about partitions when
    %% there are no partitions.
    Partitions1 = case Partitions -- (Partitions -- alive_rabbit_nodes()) of
                      [] -> [];
                      _  -> Partitions
                  end,
    ensure_ping_timer(State#state{partitions = Partitions1}).


ensure_ping_timer(State) ->
    rabbit_misc:ensure_timer(
      State, #state.down_ping_timer, ?RABBIT_DOWN_PING_INTERVAL, ping_nodes).

handle_live_rabbit(Node) ->
    ok = rabbit_alarm:on_node_up(Node),
    ok = rabbit_mnesia:on_node_up(Node).

%%--------------------------------------------------------------------
%% Internal utils
%%--------------------------------------------------------------------

try_read_file(FileName) ->
    case rabbit_file:read_term_file(FileName) of
        {ok, Term}      -> {ok, Term};
        {error, enoent} -> {error, enoent};
        {error, E}      -> throw({error, {cannot_read_file, FileName, E}})
    end.

legacy_cluster_nodes(Nodes) ->
    %% We get all the info that we can, including the nodes from
    %% mnesia, which will be there if the node is a disc node (empty
    %% list otherwise)
    lists:usort(Nodes ++ mnesia:system_info(db_nodes)).

legacy_disc_nodes(AllNodes) ->
    case AllNodes == [] orelse lists:member(node(), AllNodes) of
        true  -> [node()];
        false -> []
    end.

add_node(Node, Nodes) -> lists:usort([Node | Nodes]).

del_node(Node, Nodes) -> Nodes -- [Node].

%%--------------------------------------------------------------------

%% mnesia:system_info(db_nodes) (and hence
%% rabbit_mnesia:cluster_nodes(running)) does not give reliable
%% results when partitioned. So we have a small set of replacement
%% functions here. "rabbit" in a function's name implies we test if
%% the rabbit application is up, not just the node.

majority() ->
    Nodes = rabbit_mnesia:cluster_nodes(all),
    length(alive_nodes(Nodes)) / length(Nodes) > 0.5.

all_nodes_up() ->
    Nodes = rabbit_mnesia:cluster_nodes(all),
    length(alive_nodes(Nodes)) =:= length(Nodes).

all_rabbit_nodes_up() ->
    Nodes = rabbit_mnesia:cluster_nodes(all),
    length(alive_rabbit_nodes(Nodes)) =:= length(Nodes).

alive_nodes(Nodes) -> [N || N <- Nodes, pong =:= net_adm:ping(N)].

alive_rabbit_nodes() -> alive_rabbit_nodes(rabbit_mnesia:cluster_nodes(all)).

alive_rabbit_nodes(Nodes) ->
    [N || N <- alive_nodes(Nodes), rabbit:is_running(N)].<|MERGE_RESOLUTION|>--- conflicted
+++ resolved
@@ -267,16 +267,10 @@
             State = #state{subscribers = Subscribers}) ->
     {noreply, State#state{subscribers = pmon:erase(Pid, Subscribers)}};
 
-<<<<<<< HEAD
-handle_info({nodedown, Node}, State) ->
-    {noreply, handle_dead_node(Node, State)};
-=======
 handle_info({nodedown, Node, Info}, State) ->
     rabbit_log:info("node ~p down: ~p~n",
                     [Node, proplists:get_value(nodedown_reason, Info)]),
-    ok = handle_dead_node(Node),
-    {noreply, State};
->>>>>>> c2518d14
+    {noreply, handle_dead_node(Node, State)};
 
 handle_info({mnesia_system_event,
              {inconsistent_database, running_partitioned_network, Node}},
