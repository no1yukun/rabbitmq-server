--- conflicted
+++ resolved
@@ -154,18 +154,6 @@
     MRefs = [erlang:monitor(process, S) || S <- Slaves],
     ok = gm:broadcast(GM, {delete_and_terminate, Reason}),
     [receive {'DOWN', MRef, process, _Pid, _Info} -> ok end || MRef <- MRefs],
-<<<<<<< HEAD
-    QName = proplists:get_value(group_name, Info),
-    ok = gm:forget_group(QName),
-    ok = rabbit_misc:execute_mnesia_transaction(
-           fun () ->
-                   [Q] = mnesia:read({rabbit_queue, QName}),
-                   rabbit_mirror_queue_misc:store_updated_slaves(
-                     Q#amqqueue{gm_pids    = [],
-                                slave_pids = []}),
-                   ok.
-           end).
-=======
     %% Normally when we remove a slave another slave or master will
     %% notice and update Mnesia. But we just removed them all, and
     %% have stopped listening ourselves. So manually clean up.
@@ -174,10 +162,10 @@
       fun () ->
               [Q] = mnesia:read({rabbit_queue, QName}),
               rabbit_mirror_queue_misc:store_updated_slaves(
-                Q #amqqueue { slave_pids = [] })
+                Q #amqqueue { gm_pids    = [],
+                              slave_pids = [] })
       end),
     ok = gm:forget_group(QName).
->>>>>>> 9bafe13b
 
 purge(State = #state { gm                  = GM,
                        backing_queue       = BQ,
