--- conflicted
+++ resolved
@@ -39,21 +39,10 @@
 
 %%--------------------------------------------------------------------
 
-<<<<<<< HEAD
 start_link(ChannelPid, Protocol) ->
-    {ok, proc_lib:spawn_link(fun () -> mainloop(ChannelPid, Protocol) end)}.
-=======
-start_link(StartFun, StartArgs, Protocol) ->
     Parent = self(),
-    {ok, spawn_link(
-           fun () ->
-                   %% we trap exits so that a normal termination of
-                   %% the channel or reader process terminates us too.
-                   process_flag(trap_exit, true),
-                   {ok, ChannelPid} = apply(StartFun, StartArgs),
-                   mainloop(Parent, ChannelPid, Protocol)
-           end)}.
->>>>>>> e6e6c6a6
+    {ok, proc_lib:spawn_link(
+           fun () -> mainloop(Parent, ChannelPid, Protocol) end)}.
 
 process(Pid, Frame) ->
     Pid ! {frame, Frame},
