%% The contents of this file are subject to the Mozilla Public License
%% Version 1.1 (the "License"); you may not use this file except in
%% compliance with the License. You may obtain a copy of the License
%% at http://www.mozilla.org/MPL/
%%
%% Software distributed under the License is distributed on an "AS IS"
%% basis, WITHOUT WARRANTY OF ANY KIND, either express or implied. See
%% the License for the specific language governing rights and
%% limitations under the License.
%%
%% The Original Code is RabbitMQ.
%%
%% The Initial Developer of the Original Code is VMware, Inc.
%% Copyright (c) 2007-2011 VMware, Inc.  All rights reserved.
%%

-module(rabbit_variable_queue).

-export([init/3, terminate/2, delete_and_terminate/2,
         purge/1, publish/4, publish_delivered/5, drain_confirmed/1,
<<<<<<< HEAD
         dropwhile/2, fetch/2, ack/2,
         tx_publish/5, tx_ack/3, tx_rollback/2, tx_commit/4,
         requeue/3, len/1, is_empty/1,
=======
         fetch/2, ack/2, requeue/3, len/1, is_empty/1, dropwhile/2,
>>>>>>> 9de9da84
         set_ram_duration_target/2, ram_duration/1,
         needs_timeout/1, timeout/1, handle_pre_hibernate/1,
         status/1, invoke/3, is_duplicate/2, discard/3,
         multiple_routing_keys/0]).

-export([start/1, stop/0]).

%% exported for testing only
-export([start_msg_store/2, stop_msg_store/0, init/5]).

%%----------------------------------------------------------------------------
%% Definitions:

%% alpha: this is a message where both the message itself, and its
%%        position within the queue are held in RAM
%%
%% beta: this is a message where the message itself is only held on
%%        disk, but its position within the queue is held in RAM.
%%
%% gamma: this is a message where the message itself is only held on
%%        disk, but its position is both in RAM and on disk.
%%
%% delta: this is a collection of messages, represented by a single
%%        term, where the messages and their position are only held on
%%        disk.
%%
%% Note that for persistent messages, the message and its position
%% within the queue are always held on disk, *in addition* to being in
%% one of the above classifications.
%%
%% Also note that within this code, the term gamma never
%% appears. Instead, gammas are defined by betas who have had their
%% queue position recorded on disk.
%%
%% In general, messages move q1 -> q2 -> delta -> q3 -> q4, though
%% many of these steps are frequently skipped. q1 and q4 only hold
%% alphas, q2 and q3 hold both betas and gammas (as queues of queues,
%% using the bpqueue module where the block prefix determines whether
%% they're betas or gammas). When a message arrives, its
%% classification is determined. It is then added to the rightmost
%% appropriate queue.
%%
%% If a new message is determined to be a beta or gamma, q1 is
%% empty. If a new message is determined to be a delta, q1 and q2 are
%% empty (and actually q4 too).
%%
%% When removing messages from a queue, if q4 is empty then q3 is read
%% directly. If q3 becomes empty then the next segment's worth of
%% messages from delta are read into q3, reducing the size of
%% delta. If the queue is non empty, either q4 or q3 contain
%% entries. It is never permitted for delta to hold all the messages
%% in the queue.
%%
%% The duration indicated to us by the memory_monitor is used to
%% calculate, given our current ingress and egress rates, how many
%% messages we should hold in RAM. We track the ingress and egress
%% rates for both messages and pending acks and rates for both are
%% considered when calculating the number of messages to hold in
%% RAM. When we need to push alphas to betas or betas to gammas, we
%% favour writing out messages that are further from the head of the
%% queue. This minimises writes to disk, as the messages closer to the
%% tail of the queue stay in the queue for longer, thus do not need to
%% be replaced as quickly by sending other messages to disk.
%%
%% Whilst messages are pushed to disk and forgotten from RAM as soon
%% as requested by a new setting of the queue RAM duration, the
%% inverse is not true: we only load messages back into RAM as
%% demanded as the queue is read from. Thus only publishes to the
%% queue will take up available spare capacity.
%%
%% When we report our duration to the memory monitor, we calculate
%% average ingress and egress rates over the last two samples, and
%% then calculate our duration based on the sum of the ingress and
%% egress rates. More than two samples could be used, but it's a
%% balance between responding quickly enough to changes in
%% producers/consumers versus ignoring temporary blips. The problem
%% with temporary blips is that with just a few queues, they can have
%% substantial impact on the calculation of the average duration and
%% hence cause unnecessary I/O. Another alternative is to increase the
%% amqqueue_process:RAM_DURATION_UPDATE_PERIOD to beyond 5
%% seconds. However, that then runs the risk of being too slow to
%% inform the memory monitor of changes. Thus a 5 second interval,
%% plus a rolling average over the last two samples seems to work
%% well in practice.
%%
%% The sum of the ingress and egress rates is used because the egress
%% rate alone is not sufficient. Adding in the ingress rate means that
%% queues which are being flooded by messages are given more memory,
%% resulting in them being able to process the messages faster (by
%% doing less I/O, or at least deferring it) and thus helping keep
%% their mailboxes empty and thus the queue as a whole is more
%% responsive. If such a queue also has fast but previously idle
%% consumers, the consumer can then start to be driven as fast as it
%% can go, whereas if only egress rate was being used, the incoming
%% messages may have to be written to disk and then read back in,
%% resulting in the hard disk being a bottleneck in driving the
%% consumers. Generally, we want to give Rabbit every chance of
%% getting rid of messages as fast as possible and remaining
%% responsive, and using only the egress rate impacts that goal.
%%
%% If a queue is full of transient messages, then the transition from
%% betas to deltas will be potentially very expensive as millions of
%% entries must be written to disk by the queue_index module. This can
%% badly stall the queue. In order to avoid this, the proportion of
%% gammas / (betas+gammas) must not be lower than (betas+gammas) /
%% (alphas+betas+gammas). As the queue grows or available memory
%% shrinks, the latter ratio increases, requiring the conversion of
%% more gammas to betas in order to maintain the invariant. At the
%% point at which betas and gammas must be converted to deltas, there
%% should be very few betas remaining, thus the transition is fast (no
%% work needs to be done for the gamma -> delta transition).
%%
%% The conversion of betas to gammas is done in batches of exactly
%% ?IO_BATCH_SIZE. This value should not be too small, otherwise the
%% frequent operations on the queues of q2 and q3 will not be
%% effectively amortised (switching the direction of queue access
%% defeats amortisation), nor should it be too big, otherwise
%% converting a batch stalls the queue for too long. Therefore, it
%% must be just right. ram_index_count is used here and is the number
%% of betas.
%%
%% The conversion from alphas to betas is also chunked, but only to
%% ensure no more than ?IO_BATCH_SIZE alphas are converted to betas at
%% any one time. This further smooths the effects of changes to the
%% target_ram_count and ensures the queue remains responsive
%% even when there is a large amount of IO work to do. The
%% timeout callback is utilised to ensure that conversions are
%% done as promptly as possible whilst ensuring the queue remains
%% responsive.
%%
%% In the queue we keep track of both messages that are pending
%% delivery and messages that are pending acks. In the event of a
%% queue purge, we only need to load qi segments if the queue has
%% elements in deltas (i.e. it came under significant memory
%% pressure). In the event of a queue deletion, in addition to the
%% preceding, by keeping track of pending acks in RAM, we do not need
%% to search through qi segments looking for messages that are yet to
%% be acknowledged.
%%
%% Pending acks are recorded in memory either as the tuple {SeqId,
%% MsgId, MsgProps} (tuple-form) or as the message itself (message-
%% form). Acks for persistent messages are always stored in the tuple-
%% form. Acks for transient messages are also stored in tuple-form if
%% the message has been sent to disk as part of the memory reduction
%% process. For transient messages that haven't already been written
%% to disk, acks are stored in message-form.
%%
%% During memory reduction, acks stored in message-form are converted
%% to tuple-form, and the corresponding messages are pushed out to
%% disk.
%%
%% The order in which alphas are pushed to betas and message-form acks
%% are pushed to disk is determined dynamically. We always prefer to
%% push messages for the source (alphas or acks) that is growing the
%% fastest (with growth measured as avg. ingress - avg. egress). In
%% each round of memory reduction a chunk of messages at most
%% ?IO_BATCH_SIZE in size is allocated to be pushed to disk. The
%% fastest growing source will be reduced by as much of this chunk as
%% possible. If there is any remaining allocation in the chunk after
%% the first source has been reduced to zero, the second source will
%% be reduced by as much of the remaining chunk as possible.
%%
%% Notes on Clean Shutdown
%% (This documents behaviour in variable_queue, queue_index and
%% msg_store.)
%%
%% In order to try to achieve as fast a start-up as possible, if a
%% clean shutdown occurs, we try to save out state to disk to reduce
%% work on startup. In the msg_store this takes the form of the
%% index_module's state, plus the file_summary ets table, and client
%% refs. In the VQ, this takes the form of the count of persistent
%% messages in the queue and references into the msg_stores. The
%% queue_index adds to these terms the details of its segments and
%% stores the terms in the queue directory.
%%
%% Two message stores are used. One is created for persistent messages
%% to durable queues that must survive restarts, and the other is used
%% for all other messages that just happen to need to be written to
%% disk. On start up we can therefore nuke the transient message
%% store, and be sure that the messages in the persistent store are
%% all that we need.
%%
%% The references to the msg_stores are there so that the msg_store
%% knows to only trust its saved state if all of the queues it was
%% previously talking to come up cleanly. Likewise, the queues
%% themselves (esp queue_index) skips work in init if all the queues
%% and msg_store were shutdown cleanly. This gives both good speed
%% improvements and also robustness so that if anything possibly went
%% wrong in shutdown (or there was subsequent manual tampering), all
%% messages and queues that can be recovered are recovered, safely.
%%
%% To delete transient messages lazily, the variable_queue, on
%% startup, stores the next_seq_id reported by the queue_index as the
%% transient_threshold. From that point on, whenever it's reading a
%% message off disk via the queue_index, if the seq_id is below this
%% threshold and the message is transient then it drops the message
%% (the message itself won't exist on disk because it would have been
%% stored in the transient msg_store which would have had its saved
%% state nuked on startup). This avoids the expensive operation of
%% scanning the entire queue on startup in order to delete transient
%% messages that were only pushed to disk to save memory.
%%
%%----------------------------------------------------------------------------

-behaviour(rabbit_backing_queue).

-record(vqstate,
        { q1,
          q2,
          delta,
          q3,
          q4,
          next_seq_id,
          pending_ack,
          pending_ack_index,
          ram_ack_index,
          index_state,
          msg_store_clients,
          durable,
          transient_threshold,

          async_callback,

          len,
          persistent_count,

          target_ram_count,
          ram_msg_count,
          ram_msg_count_prev,
          ram_ack_count_prev,
          ram_index_count,
          out_counter,
          in_counter,
          rates,
          msgs_on_disk,
          msg_indices_on_disk,
          unconfirmed,
          confirmed,
          ack_out_counter,
          ack_in_counter,
          ack_rates
        }).

-record(rates, { egress, ingress, avg_egress, avg_ingress, timestamp }).

-record(msg_status,
        { seq_id,
          msg_id,
          msg,
          is_persistent,
          is_delivered,
          msg_on_disk,
          index_on_disk,
          msg_props
        }).

-record(delta,
        { start_seq_id, %% start_seq_id is inclusive
          count,
          end_seq_id    %% end_seq_id is exclusive
        }).

%% When we discover, on publish, that we should write some indices to
%% disk for some betas, the IO_BATCH_SIZE sets the number of betas
%% that we must be due to write indices for before we do any work at
%% all. This is both a minimum and a maximum - we don't write fewer
%% than IO_BATCH_SIZE indices out in one go, and we don't write more -
%% we can always come back on the next publish to do more.
-define(IO_BATCH_SIZE, 64).
-define(PERSISTENT_MSG_STORE, msg_store_persistent).
-define(TRANSIENT_MSG_STORE,  msg_store_transient).

-include("rabbit.hrl").

%%----------------------------------------------------------------------------

-rabbit_upgrade({multiple_routing_keys, local, []}).

-ifdef(use_specs).

-type(timestamp() :: {non_neg_integer(), non_neg_integer(), non_neg_integer()}).
-type(seq_id()  :: non_neg_integer()).
-type(ack()     :: seq_id()).

-type(rates() :: #rates { egress      :: {timestamp(), non_neg_integer()},
                          ingress     :: {timestamp(), non_neg_integer()},
                          avg_egress  :: float(),
                          avg_ingress :: float(),
                          timestamp   :: timestamp() }).

-type(delta() :: #delta { start_seq_id :: non_neg_integer(),
                          count        :: non_neg_integer(),
                          end_seq_id   :: non_neg_integer() }).

-type(state() :: #vqstate {
             q1                    :: queue(),
             q2                    :: bpqueue:bpqueue(),
             delta                 :: delta(),
             q3                    :: bpqueue:bpqueue(),
             q4                    :: queue(),
             next_seq_id           :: seq_id(),
             pending_ack           :: dict(),
             ram_ack_index         :: gb_tree(),
             index_state           :: any(),
             msg_store_clients     :: 'undefined' | {{any(), binary()},
                                                    {any(), binary()}},
             durable               :: boolean(),
             transient_threshold   :: non_neg_integer(),

             async_callback        :: async_callback(),

             len                   :: non_neg_integer(),
             persistent_count      :: non_neg_integer(),

             target_ram_count      :: non_neg_integer() | 'infinity',
             ram_msg_count         :: non_neg_integer(),
             ram_msg_count_prev    :: non_neg_integer(),
             ram_index_count       :: non_neg_integer(),
             out_counter           :: non_neg_integer(),
             in_counter            :: non_neg_integer(),
             rates                 :: rates(),
             msgs_on_disk          :: gb_set(),
             msg_indices_on_disk   :: gb_set(),
             unconfirmed           :: gb_set(),
             confirmed             :: gb_set(),
             ack_out_counter       :: non_neg_integer(),
             ack_in_counter        :: non_neg_integer(),
             ack_rates             :: rates() }).

-include("rabbit_backing_queue_spec.hrl").

-spec(multiple_routing_keys/0 :: () -> 'ok').

-endif.

-define(BLANK_DELTA, #delta { start_seq_id = undefined,
                              count        = 0,
                              end_seq_id   = undefined }).
-define(BLANK_DELTA_PATTERN(Z), #delta { start_seq_id = Z,
                                         count        = 0,
                                         end_seq_id   = Z }).

%%----------------------------------------------------------------------------
%% Public API
%%----------------------------------------------------------------------------

start(DurableQueues) ->
    {AllTerms, StartFunState} = rabbit_queue_index:recover(DurableQueues),
    start_msg_store(
      [Ref || Terms <- AllTerms,
              begin
                  Ref = proplists:get_value(persistent_ref, Terms),
                  Ref =/= undefined
              end],
      StartFunState).

stop() -> stop_msg_store().

start_msg_store(Refs, StartFunState) ->
    ok = rabbit_sup:start_child(?TRANSIENT_MSG_STORE, rabbit_msg_store,
                                [?TRANSIENT_MSG_STORE, rabbit_mnesia:dir(),
                                 undefined,  {fun (ok) -> finished end, ok}]),
    ok = rabbit_sup:start_child(?PERSISTENT_MSG_STORE, rabbit_msg_store,
                                [?PERSISTENT_MSG_STORE, rabbit_mnesia:dir(),
                                 Refs, StartFunState]).

stop_msg_store() ->
    ok = rabbit_sup:stop_child(?PERSISTENT_MSG_STORE),
    ok = rabbit_sup:stop_child(?TRANSIENT_MSG_STORE).

init(Queue, Recover, AsyncCallback) ->
    init(Queue, Recover, AsyncCallback,
         fun (MsgIds, ActionTaken) ->
                 msgs_written_to_disk(AsyncCallback, MsgIds, ActionTaken)
         end,
         fun (MsgIds) -> msg_indices_written_to_disk(AsyncCallback, MsgIds) end).

init(#amqqueue { name = QueueName, durable = IsDurable }, false,
     AsyncCallback, MsgOnDiskFun, MsgIdxOnDiskFun) ->
    IndexState = rabbit_queue_index:init(QueueName, MsgIdxOnDiskFun),
    init(IsDurable, IndexState, 0, [], AsyncCallback,
         case IsDurable of
             true  -> msg_store_client_init(?PERSISTENT_MSG_STORE,
                                            MsgOnDiskFun, AsyncCallback);
             false -> undefined
         end,
         msg_store_client_init(?TRANSIENT_MSG_STORE, undefined, AsyncCallback));

init(#amqqueue { name = QueueName, durable = true }, true,
     AsyncCallback, MsgOnDiskFun, MsgIdxOnDiskFun) ->
    Terms = rabbit_queue_index:shutdown_terms(QueueName),
    {PRef, TRef, Terms1} =
        case [persistent_ref, transient_ref] -- proplists:get_keys(Terms) of
            [] -> {proplists:get_value(persistent_ref, Terms),
                   proplists:get_value(transient_ref, Terms),
                   Terms};
            _  -> {rabbit_guid:guid(), rabbit_guid:guid(), []}
        end,
    PersistentClient = msg_store_client_init(?PERSISTENT_MSG_STORE, PRef,
                                             MsgOnDiskFun, AsyncCallback),
    TransientClient  = msg_store_client_init(?TRANSIENT_MSG_STORE, TRef,
                                             undefined, AsyncCallback),
    {DeltaCount, IndexState} =
        rabbit_queue_index:recover(
          QueueName, Terms1,
          rabbit_msg_store:successfully_recovered_state(?PERSISTENT_MSG_STORE),
          fun (MsgId) ->
                  rabbit_msg_store:contains(MsgId, PersistentClient)
          end,
          MsgIdxOnDiskFun),
    init(true, IndexState, DeltaCount, Terms1, AsyncCallback,
         PersistentClient, TransientClient).

terminate(_Reason, State) ->
    State1 = #vqstate { persistent_count  = PCount,
                        index_state       = IndexState,
                        msg_store_clients = {MSCStateP, MSCStateT} } =
        remove_pending_ack(true, State),
    PRef = case MSCStateP of
               undefined -> undefined;
               _         -> ok = rabbit_msg_store:client_terminate(MSCStateP),
                            rabbit_msg_store:client_ref(MSCStateP)
           end,
    ok = rabbit_msg_store:client_terminate(MSCStateT),
    TRef = rabbit_msg_store:client_ref(MSCStateT),
    Terms = [{persistent_ref, PRef},
             {transient_ref, TRef},
             {persistent_count, PCount}],
    a(State1 #vqstate { index_state       = rabbit_queue_index:terminate(
                                              Terms, IndexState),
                        msg_store_clients = undefined }).

%% the only difference between purge and delete is that delete also
%% needs to delete everything that's been delivered and not ack'd.
delete_and_terminate(_Reason, State) ->
    %% TODO: there is no need to interact with qi at all - which we do
    %% as part of 'purge' and 'remove_pending_ack', other than
    %% deleting it.
    {_PurgeCount, State1} = purge(State),
    State2 = #vqstate { index_state         = IndexState,
                        msg_store_clients   = {MSCStateP, MSCStateT} } =
        remove_pending_ack(false, State1),
    IndexState1 = rabbit_queue_index:delete_and_terminate(IndexState),
    case MSCStateP of
        undefined -> ok;
        _         -> rabbit_msg_store:client_delete_and_terminate(MSCStateP)
    end,
    rabbit_msg_store:client_delete_and_terminate(MSCStateT),
    a(State2 #vqstate { index_state       = IndexState1,
                        msg_store_clients = undefined }).

purge(State = #vqstate { q4                = Q4,
                         index_state       = IndexState,
                         msg_store_clients = MSCState,
                         len               = Len,
                         persistent_count  = PCount }) ->
    %% TODO: when there are no pending acks, which is a common case,
    %% we could simply wipe the qi instead of issuing delivers and
    %% acks for all the messages.
    {LensByStore, IndexState1} = remove_queue_entries(
                                   fun rabbit_misc:queue_fold/3, Q4,
                                   orddict:new(), IndexState, MSCState),
    {LensByStore1, State1 = #vqstate { q1                = Q1,
                                       index_state       = IndexState2,
                                       msg_store_clients = MSCState1 }} =
        purge_betas_and_deltas(LensByStore,
                               State #vqstate { q4          = queue:new(),
                                                index_state = IndexState1 }),
    {LensByStore2, IndexState3} = remove_queue_entries(
                                    fun rabbit_misc:queue_fold/3, Q1,
                                    LensByStore1, IndexState2, MSCState1),
    PCount1 = PCount - find_persistent_count(LensByStore2),
    {Len, a(State1 #vqstate { q1                = queue:new(),
                              index_state       = IndexState3,
                              len               = 0,
                              ram_msg_count     = 0,
                              ram_index_count   = 0,
                              persistent_count  = PCount1 })}.

publish(Msg, MsgProps, _ChPid, State) ->
    {_SeqId, State1} = publish(Msg, MsgProps, false, false, State),
    a(reduce_memory_use(State1)).

publish_delivered(false, #basic_message { id = MsgId },
                  #message_properties { needs_confirming = NeedsConfirming },
                  _ChPid, State = #vqstate { async_callback = Callback,
                                             len = 0 }) ->
    case NeedsConfirming of
        true  -> blind_confirm(Callback, gb_sets:singleton(MsgId));
        false -> ok
    end,
    {undefined, a(State)};
publish_delivered(true, Msg = #basic_message { is_persistent = IsPersistent,
                                               id = MsgId },
                  MsgProps = #message_properties {
                    needs_confirming = NeedsConfirming },
                  _ChPid, State = #vqstate { len              = 0,
                                             next_seq_id      = SeqId,
                                             out_counter      = OutCount,
                                             in_counter       = InCount,
                                             persistent_count = PCount,
                                             durable          = IsDurable,
                                             unconfirmed      = UC }) ->
    IsPersistent1 = IsDurable andalso IsPersistent,
    MsgStatus = (msg_status(IsPersistent1, SeqId, Msg, MsgProps))
        #msg_status { is_delivered = true },
    {MsgStatus1, State1} = maybe_write_to_disk(false, false, MsgStatus, State),
    State2 = record_pending_ack(m(MsgStatus1), State1),
    PCount1 = PCount + one_if(IsPersistent1),
    UC1 = gb_sets_maybe_insert(NeedsConfirming, MsgId, UC),
    {SeqId, a(reduce_memory_use(
                State2 #vqstate { next_seq_id      = SeqId    + 1,
                                  out_counter      = OutCount + 1,
                                  in_counter       = InCount  + 1,
                                  persistent_count = PCount1,
                                  unconfirmed      = UC1 }))}.

drain_confirmed(State = #vqstate { confirmed = C }) ->
    {gb_sets:to_list(C), State #vqstate { confirmed = gb_sets:new() }}.

dropwhile(Pred, State) ->
    case queue_out(State) of
        {empty, State1} ->
            a(State1);
        {{value, MsgStatus = #msg_status { msg_props = MsgProps }}, State1} ->
            case Pred(MsgProps) of
                true ->  {_, State2} = internal_fetch(false, MsgStatus, State1),
                         dropwhile(Pred, State2);
                false -> a(in_r(MsgStatus, State1))
            end
    end.

fetch(AckRequired, State) ->
    case queue_out(State) of
        {empty, State1} ->
            {empty, a(State1)};
        {{value, MsgStatus}, State1} ->
            %% it is possible that the message wasn't read from disk
            %% at this point, so read it in.
            {MsgStatus1, State2} = read_msg(MsgStatus, State1),
            {Res, State3} = internal_fetch(AckRequired, MsgStatus1, State2),
            {Res, a(State3)}
    end.

ack(AckTags, State) ->
    {MsgIds, State1} = ack(fun msg_store_remove/3,
                           fun (_, State0) -> State0 end,
                           AckTags, State),
    {MsgIds, a(State1)}.

requeue(AckTags, MsgPropsFun, State) ->
    MsgPropsFun1 = fun (MsgProps) ->
                           (MsgPropsFun(MsgProps)) #message_properties {
                             needs_confirming = false }
                   end,
    {MsgIds, State1} =
        ack(fun (_, _, _) -> ok end,
            fun (#msg_status { msg = Msg, msg_props = MsgProps }, State1) ->
                    {_SeqId, State2} = publish(Msg, MsgPropsFun1(MsgProps),
                                               true, false, State1),
                    State2;
                ({IsPersistent, MsgId, MsgProps}, State1) ->
                    #vqstate { msg_store_clients = MSCState } = State1,
                    {{ok, Msg = #basic_message{}}, MSCState1} =
                        msg_store_read(MSCState, IsPersistent, MsgId),
                    State2 = State1 #vqstate { msg_store_clients = MSCState1 },
                    {_SeqId, State3} = publish(Msg, MsgPropsFun1(MsgProps),
                                               true, true, State2),
                    State3
            end,
            AckTags, State),
    {MsgIds, a(reduce_memory_use(State1))}.

len(#vqstate { len = Len }) -> Len.

is_empty(State) -> 0 == len(State).

set_ram_duration_target(
  DurationTarget, State = #vqstate {
                    rates     = #rates { avg_egress  = AvgEgressRate,
                                         avg_ingress = AvgIngressRate },
                    ack_rates = #rates { avg_egress  = AvgAckEgressRate,
                                         avg_ingress = AvgAckIngressRate },
                    target_ram_count = TargetRamCount }) ->
    Rate =
        AvgEgressRate + AvgIngressRate + AvgAckEgressRate + AvgAckIngressRate,
    TargetRamCount1 =
        case DurationTarget of
            infinity  -> infinity;
            _         -> trunc(DurationTarget * Rate) %% msgs = sec * msgs/sec
        end,
    State1 = State #vqstate { target_ram_count = TargetRamCount1 },
    a(case TargetRamCount1 == infinity orelse
          (TargetRamCount =/= infinity andalso
           TargetRamCount1 >= TargetRamCount) of
          true  -> State1;
          false -> reduce_memory_use(State1)
      end).

ram_duration(State = #vqstate {
               rates              = #rates { timestamp = Timestamp,
                                             egress    = Egress,
                                             ingress   = Ingress } = Rates,
               ack_rates          = #rates { timestamp = AckTimestamp,
                                             egress    = AckEgress,
                                             ingress   = AckIngress } = ARates,
               in_counter         = InCount,
               out_counter        = OutCount,
               ack_in_counter     = AckInCount,
               ack_out_counter    = AckOutCount,
               ram_msg_count      = RamMsgCount,
               ram_msg_count_prev = RamMsgCountPrev,
               ram_ack_index      = RamAckIndex,
               ram_ack_count_prev = RamAckCountPrev }) ->
    Now = now(),
    {AvgEgressRate,   Egress1} = update_rate(Now, Timestamp, OutCount, Egress),
    {AvgIngressRate, Ingress1} = update_rate(Now, Timestamp, InCount, Ingress),

    {AvgAckEgressRate,   AckEgress1} =
        update_rate(Now, AckTimestamp, AckOutCount, AckEgress),
    {AvgAckIngressRate, AckIngress1} =
        update_rate(Now, AckTimestamp, AckInCount, AckIngress),

    RamAckCount = gb_trees:size(RamAckIndex),

    Duration = %% msgs+acks / (msgs+acks/sec) == sec
        case (AvgEgressRate == 0 andalso AvgIngressRate == 0 andalso
              AvgAckEgressRate == 0 andalso AvgAckIngressRate == 0) of
            true  -> infinity;
            false -> (RamMsgCountPrev + RamMsgCount +
                          RamAckCount + RamAckCountPrev) /
                         (4 * (AvgEgressRate + AvgIngressRate +
                                   AvgAckEgressRate + AvgAckIngressRate))
        end,

    {Duration, State #vqstate {
                 rates              = Rates #rates {
                                        egress      = Egress1,
                                        ingress     = Ingress1,
                                        avg_egress  = AvgEgressRate,
                                        avg_ingress = AvgIngressRate,
                                        timestamp   = Now },
                 ack_rates          = ARates #rates {
                                        egress      = AckEgress1,
                                        ingress     = AckIngress1,
                                        avg_egress  = AvgAckEgressRate,
                                        avg_ingress = AvgAckIngressRate,
                                        timestamp   = Now },
                 in_counter         = 0,
                 out_counter        = 0,
                 ack_in_counter     = 0,
                 ack_out_counter    = 0,
                 ram_msg_count_prev = RamMsgCount,
                 ram_ack_count_prev = RamAckCount }}.

needs_timeout(State) ->
    case needs_index_sync(State) of
        false -> case reduce_memory_use(
                        fun (_Quota, State1) -> {0, State1} end,
                        fun (_Quota, State1) -> State1 end,
                        fun (State1)         -> State1 end,
                        fun (_Quota, State1) -> {0, State1} end,
                        State) of
                     {true,  _State} -> idle;
                     {false, _State} -> false
                 end;
        true  -> timed
    end.

timeout(State) ->
    a(reduce_memory_use(confirm_commit_index(State))).

handle_pre_hibernate(State = #vqstate { index_state = IndexState }) ->
    State #vqstate { index_state = rabbit_queue_index:flush(IndexState) }.

status(#vqstate {
          q1 = Q1, q2 = Q2, delta = Delta, q3 = Q3, q4 = Q4,
          len              = Len,
          pending_ack      = PA,
          ram_ack_index    = RAI,
          target_ram_count = TargetRamCount,
          ram_msg_count    = RamMsgCount,
          ram_index_count  = RamIndexCount,
          next_seq_id      = NextSeqId,
          persistent_count = PersistentCount,
          rates            = #rates { avg_egress  = AvgEgressRate,
                                      avg_ingress = AvgIngressRate },
          ack_rates        = #rates { avg_egress  = AvgAckEgressRate,
                                      avg_ingress = AvgAckIngressRate } }) ->
    [ {q1                  , queue:len(Q1)},
      {q2                  , bpqueue:len(Q2)},
      {delta               , Delta},
      {q3                  , bpqueue:len(Q3)},
      {q4                  , queue:len(Q4)},
      {len                 , Len},
      {pending_acks        , dict:size(PA)},
      {target_ram_count    , TargetRamCount},
      {ram_msg_count       , RamMsgCount},
      {ram_ack_count       , gb_trees:size(RAI)},
      {ram_index_count     , RamIndexCount},
      {next_seq_id         , NextSeqId},
      {persistent_count    , PersistentCount},
      {avg_ingress_rate    , AvgIngressRate},
      {avg_egress_rate     , AvgEgressRate},
      {avg_ack_ingress_rate, AvgAckIngressRate},
      {avg_ack_egress_rate , AvgAckEgressRate} ].

invoke(?MODULE, Fun, State) -> Fun(?MODULE, State).

is_duplicate(_Msg, State) -> {false, State}.

discard(_Msg, _ChPid, State) -> State.

%%----------------------------------------------------------------------------
%% Minor helpers
%%----------------------------------------------------------------------------

a(State = #vqstate { q1 = Q1, q2 = Q2, delta = Delta, q3 = Q3, q4 = Q4,
                     len                  = Len,
                     persistent_count     = PersistentCount,
                     ram_msg_count        = RamMsgCount,
                     ram_index_count      = RamIndexCount }) ->
    E1 = queue:is_empty(Q1),
    E2 = bpqueue:is_empty(Q2),
    ED = Delta#delta.count == 0,
    E3 = bpqueue:is_empty(Q3),
    E4 = queue:is_empty(Q4),
    LZ = Len == 0,

    true = E1 or not E3,
    true = E2 or not ED,
    true = ED or not E3,
    true = LZ == (E3 and E4),

    true = Len             >= 0,
    true = PersistentCount >= 0,
    true = RamMsgCount     >= 0,
    true = RamIndexCount   >= 0,

    State.

m(MsgStatus = #msg_status { msg           = Msg,
                            is_persistent = IsPersistent,
                            msg_on_disk   = MsgOnDisk,
                            index_on_disk = IndexOnDisk }) ->
    true = (not IsPersistent) or IndexOnDisk,
    true = (not IndexOnDisk) or MsgOnDisk,
    true = (Msg =/= undefined) or MsgOnDisk,

    MsgStatus.

one_if(true ) -> 1;
one_if(false) -> 0.

cons_if(true,   E, L) -> [E | L];
cons_if(false, _E, L) -> L.

gb_sets_maybe_insert(false, _Val, Set) -> Set;
%% when requeueing, we re-add a msg_id to the unconfirmed set
gb_sets_maybe_insert(true,  Val,  Set) -> gb_sets:add(Val, Set).

msg_status(IsPersistent, SeqId, Msg = #basic_message { id = MsgId },
           MsgProps) ->
    #msg_status { seq_id = SeqId, msg_id = MsgId, msg = Msg,
                  is_persistent = IsPersistent, is_delivered = false,
                  msg_on_disk = false, index_on_disk = false,
                  msg_props = MsgProps }.

with_msg_store_state({MSCStateP, MSCStateT},  true, Fun) ->
    {Result, MSCStateP1} = Fun(MSCStateP),
    {Result, {MSCStateP1, MSCStateT}};
with_msg_store_state({MSCStateP, MSCStateT}, false, Fun) ->
    {Result, MSCStateT1} = Fun(MSCStateT),
    {Result, {MSCStateP, MSCStateT1}}.

with_immutable_msg_store_state(MSCState, IsPersistent, Fun) ->
    {Res, MSCState} = with_msg_store_state(MSCState, IsPersistent,
                                           fun (MSCState1) ->
                                                   {Fun(MSCState1), MSCState1}
                                           end),
    Res.

msg_store_client_init(MsgStore, MsgOnDiskFun, Callback) ->
    msg_store_client_init(MsgStore, rabbit_guid:guid(), MsgOnDiskFun, Callback).

msg_store_client_init(MsgStore, Ref, MsgOnDiskFun, Callback) ->
    CloseFDsFun = msg_store_close_fds_fun(MsgStore =:= ?PERSISTENT_MSG_STORE),
    rabbit_msg_store:client_init(MsgStore, Ref, MsgOnDiskFun,
                                 fun () -> Callback(?MODULE, CloseFDsFun) end).

msg_store_write(MSCState, IsPersistent, MsgId, Msg) ->
    with_immutable_msg_store_state(
      MSCState, IsPersistent,
      fun (MSCState1) -> rabbit_msg_store:write(MsgId, Msg, MSCState1) end).

msg_store_read(MSCState, IsPersistent, MsgId) ->
    with_msg_store_state(
      MSCState, IsPersistent,
      fun (MSCState1) -> rabbit_msg_store:read(MsgId, MSCState1) end).

msg_store_remove(MSCState, IsPersistent, MsgIds) ->
    with_immutable_msg_store_state(
      MSCState, IsPersistent,
      fun (MCSState1) -> rabbit_msg_store:remove(MsgIds, MCSState1) end).

msg_store_close_fds(MSCState, IsPersistent) ->
    with_msg_store_state(
      MSCState, IsPersistent,
      fun (MSCState1) -> rabbit_msg_store:close_all_indicated(MSCState1) end).

msg_store_close_fds_fun(IsPersistent) ->
    fun (?MODULE, State = #vqstate { msg_store_clients = MSCState }) ->
            {ok, MSCState1} = msg_store_close_fds(MSCState, IsPersistent),
            State #vqstate { msg_store_clients = MSCState1 }
    end.

maybe_write_delivered(false, _SeqId, IndexState) ->
    IndexState;
maybe_write_delivered(true, SeqId, IndexState) ->
    rabbit_queue_index:deliver([SeqId], IndexState).

betas_from_index_entries(List, TransientThreshold, IndexState) ->
    {Filtered, Delivers, Acks} =
        lists:foldr(
          fun ({MsgId, SeqId, MsgProps, IsPersistent, IsDelivered},
               {Filtered1, Delivers1, Acks1}) ->
                  case SeqId < TransientThreshold andalso not IsPersistent of
                      true  -> {Filtered1,
                                cons_if(not IsDelivered, SeqId, Delivers1),
                                [SeqId | Acks1]};
                      false -> {[m(#msg_status { msg           = undefined,
                                                 msg_id        = MsgId,
                                                 seq_id        = SeqId,
                                                 is_persistent = IsPersistent,
                                                 is_delivered  = IsDelivered,
                                                 msg_on_disk   = true,
                                                 index_on_disk = true,
                                                 msg_props     = MsgProps
                                               }) | Filtered1],
                                Delivers1,
                                Acks1}
                  end
          end, {[], [], []}, List),
    {bpqueue:from_list([{true, Filtered}]),
     rabbit_queue_index:ack(Acks,
                            rabbit_queue_index:deliver(Delivers, IndexState))}.

%% the first arg is the older delta
combine_deltas(?BLANK_DELTA_PATTERN(X), ?BLANK_DELTA_PATTERN(Y)) ->
    ?BLANK_DELTA;
combine_deltas(?BLANK_DELTA_PATTERN(X), #delta { start_seq_id = Start,
                                                 count        = Count,
                                                 end_seq_id   = End } = B) ->
    true = Start + Count =< End, %% ASSERTION
    B;
combine_deltas(#delta { start_seq_id = Start,
                        count        = Count,
                        end_seq_id   = End } = A, ?BLANK_DELTA_PATTERN(Y)) ->
    true = Start + Count =< End, %% ASSERTION
    A;
combine_deltas(#delta { start_seq_id = StartLow,
                        count        = CountLow,
                        end_seq_id   = EndLow },
               #delta { start_seq_id = StartHigh,
                        count        = CountHigh,
                        end_seq_id   = EndHigh }) ->
    Count = CountLow + CountHigh,
    true = (StartLow =< StartHigh) %% ASSERTIONS
        andalso ((StartLow + CountLow) =< EndLow)
        andalso ((StartHigh + CountHigh) =< EndHigh)
        andalso ((StartLow + Count) =< EndHigh),
    #delta { start_seq_id = StartLow, count = Count, end_seq_id = EndHigh }.

beta_fold(Fun, Init, Q) ->
    bpqueue:foldr(fun (_Prefix, Value, Acc) -> Fun(Value, Acc) end, Init, Q).

update_rate(Now, Then, Count, {OThen, OCount}) ->
    %% avg over the current period and the previous
    {1000000.0 * (Count + OCount) / timer:now_diff(Now, OThen), {Then, Count}}.

%%----------------------------------------------------------------------------
%% Internal major helpers for Public API
%%----------------------------------------------------------------------------

init(IsDurable, IndexState, DeltaCount, Terms, AsyncCallback,
     PersistentClient, TransientClient) ->
    {LowSeqId, NextSeqId, IndexState1} = rabbit_queue_index:bounds(IndexState),

    DeltaCount1 = proplists:get_value(persistent_count, Terms, DeltaCount),
    Delta = case DeltaCount1 == 0 andalso DeltaCount /= undefined of
                true  -> ?BLANK_DELTA;
                false -> #delta { start_seq_id = LowSeqId,
                                  count        = DeltaCount1,
                                  end_seq_id   = NextSeqId }
            end,
    Now = now(),
    State = #vqstate {
      q1                  = queue:new(),
      q2                  = bpqueue:new(),
      delta               = Delta,
      q3                  = bpqueue:new(),
      q4                  = queue:new(),
      next_seq_id         = NextSeqId,
      pending_ack         = dict:new(),
      ram_ack_index       = gb_trees:empty(),
      index_state         = IndexState1,
      msg_store_clients   = {PersistentClient, TransientClient},
      durable             = IsDurable,
      transient_threshold = NextSeqId,

      async_callback      = AsyncCallback,

      len                 = DeltaCount1,
      persistent_count    = DeltaCount1,

      target_ram_count    = infinity,
      ram_msg_count       = 0,
      ram_msg_count_prev  = 0,
      ram_ack_count_prev  = 0,
      ram_index_count     = 0,
      out_counter         = 0,
      in_counter          = 0,
      rates               = blank_rate(Now, DeltaCount1),
      msgs_on_disk        = gb_sets:new(),
      msg_indices_on_disk = gb_sets:new(),
      unconfirmed         = gb_sets:new(),
      confirmed           = gb_sets:new(),
      ack_out_counter     = 0,
      ack_in_counter      = 0,
      ack_rates           = blank_rate(Now, 0) },
    a(maybe_deltas_to_betas(State)).

blank_rate(Timestamp, IngressLength) ->
    #rates { egress      = {Timestamp, 0},
             ingress     = {Timestamp, IngressLength},
             avg_egress  = 0.0,
             avg_ingress = 0.0,
             timestamp   = Timestamp }.

<<<<<<< HEAD
in_r(MsgStatus = #msg_status { msg = undefined, index_on_disk = IndexOnDisk },
     State = #vqstate { q3 = Q3, q4 = Q4, ram_index_count = RamIndexCount }) ->
    case queue:is_empty(Q4) of
        true  -> State #vqstate {
                   q3              = bpqueue:in_r(IndexOnDisk, MsgStatus, Q3),
                   ram_index_count = RamIndexCount + one_if(not IndexOnDisk) };
        false -> {MsgStatus1, State1 = #vqstate { q4 = Q4a }} =
                     read_msg(MsgStatus, State),
                 State1 #vqstate { q4 = queue:in_r(MsgStatus1, Q4a) }
    end;
in_r(MsgStatus, State = #vqstate { q4 = Q4 }) ->
    State #vqstate { q4 = queue:in_r(MsgStatus, Q4) }.

queue_out(State = #vqstate { q4 = Q4 }) ->
    case queue:out(Q4) of
        {empty, _Q4} ->
            case fetch_from_q3(State) of
                {empty, _State1} = Result     -> Result;
                {loaded, {MsgStatus, State1}} -> {{value, MsgStatus}, State1}
            end;
        {{value, MsgStatus}, Q4a} ->
            {{value, MsgStatus}, State #vqstate { q4 = Q4a }}
    end.

read_msg(MsgStatus = #msg_status { msg           = undefined,
                                   msg_id        = MsgId,
                                   is_persistent = IsPersistent },
         State = #vqstate { ram_msg_count     = RamMsgCount,
                            msg_store_clients = MSCState}) ->
    {{ok, Msg = #basic_message {}}, MSCState1} =
        msg_store_read(MSCState, IsPersistent, MsgId),
    {MsgStatus #msg_status { msg = Msg },
     State #vqstate { ram_msg_count     = RamMsgCount + 1,
                      msg_store_clients = MSCState1 }};
read_msg(MsgStatus, State) ->
    {MsgStatus, State}.

internal_fetch(AckRequired, MsgStatus = #msg_status {
                              seq_id        = SeqId,
                              msg_id        = MsgId,
                              msg           = Msg,
                              is_persistent = IsPersistent,
                              is_delivered  = IsDelivered,
                              msg_on_disk   = MsgOnDisk,
                              index_on_disk = IndexOnDisk },
               State = #vqstate {ram_msg_count     = RamMsgCount,
                                 out_counter       = OutCount,
                                 index_state       = IndexState,
                                 msg_store_clients = MSCState,
                                 len               = Len,
                                 persistent_count  = PCount }) ->
    %% 1. Mark it delivered if necessary
    IndexState1 = maybe_write_delivered(
                    IndexOnDisk andalso not IsDelivered,
                    SeqId, IndexState),

    %% 2. Remove from msg_store and queue index, if necessary
    Rem = fun () ->
                  ok = msg_store_remove(MSCState, IsPersistent, [MsgId])
          end,
    Ack = fun () -> rabbit_queue_index:ack([SeqId], IndexState1) end,
    IndexState2 =
        case {AckRequired, MsgOnDisk, IndexOnDisk, IsPersistent} of
            {false, true, false,     _} -> Rem(), IndexState1;
            {false, true,  true,     _} -> Rem(), Ack();
            { true, true,  true, false} -> Ack();
            _                           -> IndexState1
        end,

    %% 3. If an ack is required, add something sensible to PA
    {AckTag, State1} = case AckRequired of
                           true  -> StateN = record_pending_ack(
                                               MsgStatus #msg_status {
                                                 is_delivered = true }, State),
                                    {SeqId, StateN};
                           false -> {undefined, State}
                       end,

    PCount1 = PCount - one_if(IsPersistent andalso not AckRequired),
    Len1 = Len - 1,
    RamMsgCount1 = RamMsgCount - one_if(Msg =/= undefined),

    {{Msg, IsDelivered, AckTag, Len1},
     State1 #vqstate { ram_msg_count    = RamMsgCount1,
                       out_counter      = OutCount + 1,
                       index_state      = IndexState2,
                       len              = Len1,
                       persistent_count = PCount1 }}.

msg_store_callback(PersistentMsgIds, Pubs, AckTags, Fun, MsgPropsFun,
                   AsyncCallback, SyncCallback) ->
    case SyncCallback(?MODULE,
                      fun (?MODULE, StateN) ->
                              tx_commit_post_msg_store(true, Pubs, AckTags,
                                                       Fun, MsgPropsFun, StateN)
                      end) of
        ok    -> ok;
        error -> remove_persistent_messages(PersistentMsgIds, AsyncCallback)
    end.

remove_persistent_messages(MsgIds, AsyncCallback) ->
    PersistentClient = msg_store_client_init(?PERSISTENT_MSG_STORE,
                                             undefined, AsyncCallback),
    ok = rabbit_msg_store:remove(MsgIds, PersistentClient),
    rabbit_msg_store:client_delete_and_terminate(PersistentClient).

tx_commit_post_msg_store(HasPersistentPubs, Pubs, AckTags, Fun, MsgPropsFun,
                         State = #vqstate {
                           on_sync     = OnSync = #sync {
                                           acks_persistent = SPAcks,
                                           acks_all        = SAcks,
                                           pubs            = SPubs,
                                           funs            = SFuns },
                           pending_ack = PA,
                           durable     = IsDurable }) ->
    PersistentAcks =
        case IsDurable of
            true  -> [AckTag || AckTag <- AckTags,
                                case dict:fetch(AckTag, PA) of
                                    #msg_status {} ->
                                        false;
                                    {IsPersistent, _MsgId, _MsgProps} ->
                                        IsPersistent
                                end];
            false -> []
        end,
    case IsDurable andalso (HasPersistentPubs orelse PersistentAcks =/= []) of
        true  -> State #vqstate {
                   on_sync = #sync {
                     acks_persistent = [PersistentAcks | SPAcks],
                     acks_all        = [AckTags | SAcks],
                     pubs            = [{MsgPropsFun, Pubs} | SPubs],
                     funs            = [Fun | SFuns] }};
        false -> State1 = tx_commit_index(
                            State #vqstate {
                              on_sync = #sync {
                                acks_persistent = [],
                                acks_all        = [AckTags],
                                pubs            = [{MsgPropsFun, Pubs}],
                                funs            = [Fun] } }),
                 State1 #vqstate { on_sync = OnSync }
    end.

tx_commit_index(State = #vqstate { on_sync = ?BLANK_SYNC }) ->
    State;
tx_commit_index(State = #vqstate { on_sync = #sync {
                                     acks_persistent = SPAcks,
                                     acks_all        = SAcks,
                                     pubs            = SPubs,
                                     funs            = SFuns },
                                   durable = IsDurable }) ->
    PAcks = lists:append(SPAcks),
    Acks  = lists:append(SAcks),
    Pubs  = [{Msg, Fun(MsgProps)} || {Fun, PubsN}    <- lists:reverse(SPubs),
                                     {Msg, MsgProps} <- lists:reverse(PubsN)],
    {_MsgIds, State1} = ack(Acks, State),
    {SeqIds, State2 = #vqstate { index_state = IndexState }} =
        lists:foldl(
          fun ({Msg = #basic_message { is_persistent = IsPersistent },
                MsgProps},
               {SeqIdsAcc, State3}) ->
                  IsPersistent1 = IsDurable andalso IsPersistent,
                  {SeqId, State4} =
                      publish(Msg, MsgProps, false, IsPersistent1, State3),
                  {cons_if(IsPersistent1, SeqId, SeqIdsAcc), State4}
          end, {PAcks, State1}, Pubs),
    IndexState1 = rabbit_queue_index:sync(SeqIds, IndexState),
    [ Fun() || Fun <- lists:reverse(SFuns) ],
    reduce_memory_use(
      State2 #vqstate { index_state = IndexState1, on_sync = ?BLANK_SYNC }).

=======
>>>>>>> 9de9da84
purge_betas_and_deltas(LensByStore,
                       State = #vqstate { q3                = Q3,
                                          index_state       = IndexState,
                                          msg_store_clients = MSCState }) ->
    case bpqueue:is_empty(Q3) of
        true  -> {LensByStore, State};
        false -> {LensByStore1, IndexState1} =
                     remove_queue_entries(fun beta_fold/3, Q3,
                                          LensByStore, IndexState, MSCState),
                 purge_betas_and_deltas(LensByStore1,
                                        maybe_deltas_to_betas(
                                          State #vqstate {
                                            q3          = bpqueue:new(),
                                            index_state = IndexState1 }))
    end.

remove_queue_entries(Fold, Q, LensByStore, IndexState, MSCState) ->
    {MsgIdsByStore, Delivers, Acks} =
        Fold(fun remove_queue_entries1/2, {orddict:new(), [], []}, Q),
    ok = orddict:fold(fun (IsPersistent, MsgIds, ok) ->
                              msg_store_remove(MSCState, IsPersistent, MsgIds)
                      end, ok, MsgIdsByStore),
    {sum_msg_ids_by_store_to_len(LensByStore, MsgIdsByStore),
     rabbit_queue_index:ack(Acks,
                            rabbit_queue_index:deliver(Delivers, IndexState))}.

remove_queue_entries1(
  #msg_status { msg_id = MsgId, seq_id = SeqId,
                is_delivered = IsDelivered, msg_on_disk = MsgOnDisk,
                index_on_disk = IndexOnDisk, is_persistent = IsPersistent },
  {MsgIdsByStore, Delivers, Acks}) ->
    {case MsgOnDisk of
         true  -> rabbit_misc:orddict_cons(IsPersistent, MsgId, MsgIdsByStore);
         false -> MsgIdsByStore
     end,
     cons_if(IndexOnDisk andalso not IsDelivered, SeqId, Delivers),
     cons_if(IndexOnDisk, SeqId, Acks)}.

sum_msg_ids_by_store_to_len(LensByStore, MsgIdsByStore) ->
    orddict:fold(
      fun (IsPersistent, MsgIds, LensByStore1) ->
              orddict:update_counter(IsPersistent, length(MsgIds), LensByStore1)
      end, LensByStore, MsgIdsByStore).

%%----------------------------------------------------------------------------
%% Internal gubbins for publishing
%%----------------------------------------------------------------------------

publish(Msg = #basic_message { is_persistent = IsPersistent, id = MsgId },
        MsgProps = #message_properties { needs_confirming = NeedsConfirming },
        IsDelivered, MsgOnDisk,
        State = #vqstate { q1 = Q1, q3 = Q3, q4 = Q4,
                           next_seq_id      = SeqId,
                           len              = Len,
                           in_counter       = InCount,
                           persistent_count = PCount,
                           durable          = IsDurable,
                           ram_msg_count    = RamMsgCount,
                           unconfirmed      = UC }) ->
    IsPersistent1 = IsDurable andalso IsPersistent,
    MsgStatus = (msg_status(IsPersistent1, SeqId, Msg, MsgProps))
        #msg_status { is_delivered = IsDelivered, msg_on_disk = MsgOnDisk},
    {MsgStatus1, State1} = maybe_write_to_disk(false, false, MsgStatus, State),
    State2 = case bpqueue:is_empty(Q3) of
                 false -> State1 #vqstate { q1 = queue:in(m(MsgStatus1), Q1) };
                 true  -> State1 #vqstate { q4 = queue:in(m(MsgStatus1), Q4) }
             end,
    PCount1 = PCount + one_if(IsPersistent1),
    UC1 = gb_sets_maybe_insert(NeedsConfirming, MsgId, UC),
    {SeqId, State2 #vqstate { next_seq_id      = SeqId   + 1,
                              len              = Len     + 1,
                              in_counter       = InCount + 1,
                              persistent_count = PCount1,
                              ram_msg_count    = RamMsgCount + 1,
                              unconfirmed      = UC1 }}.

maybe_write_msg_to_disk(_Force, MsgStatus = #msg_status {
                                  msg_on_disk = true }, _MSCState) ->
    MsgStatus;
maybe_write_msg_to_disk(Force, MsgStatus = #msg_status {
                                 msg = Msg, msg_id = MsgId,
                                 is_persistent = IsPersistent }, MSCState)
  when Force orelse IsPersistent ->
    Msg1 = Msg #basic_message {
             %% don't persist any recoverable decoded properties
             content = rabbit_binary_parser:clear_decoded_content(
                         Msg #basic_message.content)},
    ok = msg_store_write(MSCState, IsPersistent, MsgId, Msg1),
    MsgStatus #msg_status { msg_on_disk = true };
maybe_write_msg_to_disk(_Force, MsgStatus, _MSCState) ->
    MsgStatus.

maybe_write_index_to_disk(_Force, MsgStatus = #msg_status {
                                    index_on_disk = true }, IndexState) ->
    true = MsgStatus #msg_status.msg_on_disk, %% ASSERTION
    {MsgStatus, IndexState};
maybe_write_index_to_disk(Force, MsgStatus = #msg_status {
                                   msg_id        = MsgId,
                                   seq_id        = SeqId,
                                   is_persistent = IsPersistent,
                                   is_delivered  = IsDelivered,
                                   msg_props     = MsgProps}, IndexState)
  when Force orelse IsPersistent ->
    true = MsgStatus #msg_status.msg_on_disk, %% ASSERTION
    IndexState1 = rabbit_queue_index:publish(
                    MsgId, SeqId, MsgProps, IsPersistent, IndexState),
    {MsgStatus #msg_status { index_on_disk = true },
     maybe_write_delivered(IsDelivered, SeqId, IndexState1)};
maybe_write_index_to_disk(_Force, MsgStatus, IndexState) ->
    {MsgStatus, IndexState}.

maybe_write_to_disk(ForceMsg, ForceIndex, MsgStatus,
                    State = #vqstate { index_state       = IndexState,
                                       msg_store_clients = MSCState }) ->
    MsgStatus1 = maybe_write_msg_to_disk(ForceMsg, MsgStatus, MSCState),
    {MsgStatus2, IndexState1} =
        maybe_write_index_to_disk(ForceIndex, MsgStatus1, IndexState),
    {MsgStatus2, State #vqstate { index_state = IndexState1 }}.

%%----------------------------------------------------------------------------
%% Internal gubbins for acks
%%----------------------------------------------------------------------------

record_pending_ack(#msg_status { seq_id        = SeqId,
                                 msg_id        = MsgId,
                                 is_persistent = IsPersistent,
                                 msg_on_disk   = MsgOnDisk,
                                 msg_props     = MsgProps } = MsgStatus,
                   State = #vqstate { pending_ack     = PA,
                                      ram_ack_index   = RAI,
                                      ack_in_counter  = AckInCount}) ->
    {AckEntry, RAI1} =
        case MsgOnDisk of
            true  -> {{IsPersistent, MsgId, MsgProps}, RAI};
            false -> {MsgStatus, gb_trees:insert(SeqId, MsgId, RAI)}
        end,
    PA1 = dict:store(SeqId, AckEntry, PA),
    State #vqstate { pending_ack    = PA1,
                     ram_ack_index  = RAI1,
                     ack_in_counter = AckInCount + 1}.

remove_pending_ack(KeepPersistent,
                   State = #vqstate { pending_ack       = PA,
                                      index_state       = IndexState,
                                      msg_store_clients = MSCState }) ->
    {PersistentSeqIds, MsgIdsByStore, _AllMsgIds} =
        dict:fold(fun accumulate_ack/3, accumulate_ack_init(), PA),
    State1 = State #vqstate { pending_ack   = dict:new(),
                              ram_ack_index = gb_trees:empty() },
    case KeepPersistent of
        true  -> case orddict:find(false, MsgIdsByStore) of
                     error        -> State1;
                     {ok, MsgIds} -> ok = msg_store_remove(MSCState, false,
                                                           MsgIds),
                                    State1
                 end;
        false -> IndexState1 =
                     rabbit_queue_index:ack(PersistentSeqIds, IndexState),
                 [ok = msg_store_remove(MSCState, IsPersistent, MsgIds)
                  || {IsPersistent, MsgIds} <- orddict:to_list(MsgIdsByStore)],
                 State1 #vqstate { index_state = IndexState1 }
    end.

ack(_MsgStoreFun, _Fun, [], State) ->
    {[], State};
ack(MsgStoreFun, Fun, AckTags, State) ->
    {{PersistentSeqIds, MsgIdsByStore, AllMsgIds},
     State1 = #vqstate { index_state       = IndexState,
                         msg_store_clients = MSCState,
                         persistent_count  = PCount,
                         ack_out_counter   = AckOutCount }} =
        lists:foldl(
          fun (SeqId, {Acc, State2 = #vqstate { pending_ack   = PA,
                                                ram_ack_index = RAI }}) ->
                  AckEntry = dict:fetch(SeqId, PA),
                  {accumulate_ack(SeqId, AckEntry, Acc),
                   Fun(AckEntry, State2 #vqstate {
                                   pending_ack   = dict:erase(SeqId, PA),
                                   ram_ack_index =
                                       gb_trees:delete_any(SeqId, RAI)})}
          end, {accumulate_ack_init(), State}, AckTags),
    IndexState1 = rabbit_queue_index:ack(PersistentSeqIds, IndexState),
    [ok = MsgStoreFun(MSCState, IsPersistent, MsgIds)
     || {IsPersistent, MsgIds} <- orddict:to_list(MsgIdsByStore)],
    PCount1 = PCount - find_persistent_count(sum_msg_ids_by_store_to_len(
                                               orddict:new(), MsgIdsByStore)),
    {lists:reverse(AllMsgIds),
     State1 #vqstate { index_state      = IndexState1,
                       persistent_count = PCount1,
                       ack_out_counter  = AckOutCount + length(AckTags) }}.

accumulate_ack_init() -> {[], orddict:new(), []}.

accumulate_ack(_SeqId, #msg_status { is_persistent = false, %% ASSERTIONS
                                     msg_on_disk   = false,
                                     index_on_disk = false,
                                     msg_id        = MsgId },
              {PersistentSeqIdsAcc, MsgIdsByStore, AllMsgIds}) ->
    {PersistentSeqIdsAcc, MsgIdsByStore, [MsgId | AllMsgIds]};
accumulate_ack(SeqId, {IsPersistent, MsgId, _MsgProps},
               {PersistentSeqIdsAcc, MsgIdsByStore, AllMsgIds}) ->
    {cons_if(IsPersistent, SeqId, PersistentSeqIdsAcc),
     rabbit_misc:orddict_cons(IsPersistent, MsgId, MsgIdsByStore),
     [MsgId | AllMsgIds]}.

find_persistent_count(LensByStore) ->
    case orddict:find(true, LensByStore) of
        error     -> 0;
        {ok, Len} -> Len
    end.

%%----------------------------------------------------------------------------
%% Internal plumbing for confirms (aka publisher acks)
%%----------------------------------------------------------------------------

confirm_commit_index(State = #vqstate { index_state = IndexState }) ->
    case needs_index_sync(State) of
        true  -> State #vqstate {
                   index_state = rabbit_queue_index:sync(IndexState) };
        false -> State
    end.

record_confirms(MsgIdSet, State = #vqstate { msgs_on_disk        = MOD,
                                             msg_indices_on_disk = MIOD,
                                             unconfirmed         = UC,
                                             confirmed           = C }) ->
    State #vqstate { msgs_on_disk        = gb_sets:difference(MOD,  MsgIdSet),
                     msg_indices_on_disk = gb_sets:difference(MIOD, MsgIdSet),
                     unconfirmed         = gb_sets:difference(UC,   MsgIdSet),
                     confirmed           = gb_sets:union     (C,    MsgIdSet) }.

needs_index_sync(#vqstate { msg_indices_on_disk = MIOD,
                            unconfirmed = UC }) ->
    %% If UC is empty then by definition, MIOD and MOD are also empty
    %% and there's nothing that can be pending a sync.

    %% If UC is not empty, then we want to find is_empty(UC - MIOD),
    %% but the subtraction can be expensive. Thus instead, we test to
    %% see if UC is a subset of MIOD. This can only be the case if
    %% MIOD == UC, which would indicate that every message in UC is
    %% also in MIOD and is thus _all_ pending on a msg_store sync, not
    %% on a qi sync. Thus the negation of this is sufficient. Because
    %% is_subset is short circuiting, this is more efficient than the
    %% subtraction.
    not (gb_sets:is_empty(UC) orelse gb_sets:is_subset(UC, MIOD)).

blind_confirm(Callback, MsgIdSet) ->
    Callback(?MODULE,
             fun (?MODULE, State) -> record_confirms(MsgIdSet, State) end).

msgs_written_to_disk(Callback, MsgIdSet, removed) ->
    blind_confirm(Callback, MsgIdSet);
msgs_written_to_disk(Callback, MsgIdSet, written) ->
    Callback(?MODULE,
             fun (?MODULE, State = #vqstate { msgs_on_disk        = MOD,
                                              msg_indices_on_disk = MIOD,
                                              unconfirmed         = UC }) ->
                     Confirmed = gb_sets:intersection(UC, MsgIdSet),
                     record_confirms(gb_sets:intersection(MsgIdSet, MIOD),
                                     State #vqstate {
                                       msgs_on_disk =
                                           gb_sets:union(MOD, Confirmed) })
             end).

msg_indices_written_to_disk(Callback, MsgIdSet) ->
    Callback(?MODULE,
             fun (?MODULE, State = #vqstate { msgs_on_disk        = MOD,
                                              msg_indices_on_disk = MIOD,
                                              unconfirmed         = UC }) ->
                     Confirmed = gb_sets:intersection(UC, MsgIdSet),
                     record_confirms(gb_sets:intersection(MsgIdSet, MOD),
                                     State #vqstate {
                                       msg_indices_on_disk =
                                           gb_sets:union(MIOD, Confirmed) })
             end).

%%----------------------------------------------------------------------------
%% Phase changes
%%----------------------------------------------------------------------------

%% Determine whether a reduction in memory use is necessary, and call
%% functions to perform the required phase changes. The function can
%% also be used to just do the former, by passing in dummy phase
%% change functions.
%%
%% The function does not report on any needed beta->delta conversions,
%% though the conversion function for that is called as necessary. The
%% reason is twofold. Firstly, this is safe because the conversion is
%% only ever necessary just after a transition to a
%% target_ram_count of zero or after an incremental alpha->beta
%% conversion. In the former case the conversion is performed straight
%% away (i.e. any betas present at the time are converted to deltas),
%% and in the latter case the need for a conversion is flagged up
%% anyway. Secondly, this is necessary because we do not have a
%% precise and cheap predicate for determining whether a beta->delta
%% conversion is necessary - due to the complexities of retaining up
%% one segment's worth of messages in q3 - and thus would risk
%% perpetually reporting the need for a conversion when no such
%% conversion is needed. That in turn could cause an infinite loop.
reduce_memory_use(_AlphaBetaFun, _BetaGammaFun, _BetaDeltaFun, _AckFun,
                  State = #vqstate {target_ram_count = infinity}) ->
    {false, State};
reduce_memory_use(AlphaBetaFun, BetaGammaFun, BetaDeltaFun, AckFun,
                  State = #vqstate {
                    ram_ack_index    = RamAckIndex,
                    ram_msg_count    = RamMsgCount,
                    target_ram_count = TargetRamCount,
                    rates            = #rates { avg_ingress = AvgIngress,
                                                avg_egress  = AvgEgress },
                    ack_rates        = #rates { avg_ingress = AvgAckIngress,
                                                avg_egress  = AvgAckEgress }
                   }) ->

    {Reduce, State1} =
        case chunk_size(RamMsgCount + gb_trees:size(RamAckIndex),
                        TargetRamCount) of
            0  -> {false, State};
            %% Reduce memory of pending acks and alphas. The order is
            %% determined based on which is growing faster. Whichever
            %% comes second may very well get a quota of 0 if the
            %% first manages to push out the max number of messages.
            S1 -> {_, State2} =
                      lists:foldl(fun (ReduceFun, {QuotaN, StateN}) ->
                                          ReduceFun(QuotaN, StateN)
                                  end,
                                  {S1, State},
                                  case (AvgAckIngress - AvgAckEgress) >
                                      (AvgIngress - AvgEgress) of
                                      true  -> [AckFun, AlphaBetaFun];
                                      false -> [AlphaBetaFun, AckFun]
                                  end),
                  {true, State2}
        end,

    case State1 #vqstate.target_ram_count of
        0 -> {Reduce, BetaDeltaFun(State1)};
        _ -> case chunk_size(State1 #vqstate.ram_index_count,
                             permitted_ram_index_count(State1)) of
                 ?IO_BATCH_SIZE = S2 -> {true, BetaGammaFun(S2, State1)};
                 _                   -> {Reduce, State1}
             end
    end.

limit_ram_acks(0, State) ->
    {0, State};
limit_ram_acks(Quota, State = #vqstate { pending_ack   = PA,
                                         ram_ack_index = RAI }) ->
    case gb_trees:is_empty(RAI) of
        true ->
            {Quota, State};
        false ->
            {SeqId, MsgId, RAI1} = gb_trees:take_largest(RAI),
            MsgStatus = #msg_status {
              msg_id        = MsgId, %% ASSERTION
              is_persistent = false, %% ASSERTION
              msg_props     = MsgProps } = dict:fetch(SeqId, PA),
            {_, State1} = maybe_write_to_disk(true, false, MsgStatus, State),
            PA1 = dict:store(SeqId, {false, MsgId, MsgProps}, PA),
            limit_ram_acks(Quota - 1,
                           State1 #vqstate { pending_ack   = PA1,
                                             ram_ack_index = RAI1 })
    end.


reduce_memory_use(State) ->
    {_, State1} = reduce_memory_use(fun push_alphas_to_betas/2,
                                    fun limit_ram_index/2,
                                    fun push_betas_to_deltas/1,
                                    fun limit_ram_acks/2,
                                    State),
    State1.

limit_ram_index(Quota, State = #vqstate { q2 = Q2, q3 = Q3,
                                          index_state = IndexState,
                                          ram_index_count = RamIndexCount }) ->
    {Q2a, {Quota1, IndexState1}} = limit_ram_index(
                                     fun bpqueue:map_fold_filter_r/4,
                                     Q2, {Quota, IndexState}),
    %% TODO: we shouldn't be writing index entries for messages that
    %% can never end up in delta due them residing in the only segment
    %% held by q3.
    {Q3a, {Quota2, IndexState2}} = limit_ram_index(
                                     fun bpqueue:map_fold_filter_r/4,
                                     Q3, {Quota1, IndexState1}),
    State #vqstate { q2 = Q2a, q3 = Q3a,
                     index_state = IndexState2,
                     ram_index_count = RamIndexCount - (Quota - Quota2) }.

limit_ram_index(_MapFoldFilterFun, Q, {0, IndexState}) ->
    {Q, {0, IndexState}};
limit_ram_index(MapFoldFilterFun, Q, {Quota, IndexState}) ->
    MapFoldFilterFun(
      fun erlang:'not'/1,
      fun (MsgStatus, {0, _IndexStateN}) ->
              false = MsgStatus #msg_status.index_on_disk, %% ASSERTION
              stop;
          (MsgStatus, {N, IndexStateN}) when N > 0 ->
              false = MsgStatus #msg_status.index_on_disk, %% ASSERTION
              {MsgStatus1, IndexStateN1} =
                  maybe_write_index_to_disk(true, MsgStatus, IndexStateN),
              {true, m(MsgStatus1), {N-1, IndexStateN1}}
      end, {Quota, IndexState}, Q).

permitted_ram_index_count(#vqstate { len = 0 }) ->
    infinity;
permitted_ram_index_count(#vqstate { len   = Len,
                                     q2    = Q2,
                                     q3    = Q3,
                                     delta = #delta { count = DeltaCount } }) ->
    BetaLen = bpqueue:len(Q2) + bpqueue:len(Q3),
    BetaLen - trunc(BetaLen * BetaLen / (Len - DeltaCount)).

chunk_size(Current, Permitted)
  when Permitted =:= infinity orelse Permitted >= Current ->
    0;
chunk_size(Current, Permitted) ->
    lists:min([Current - Permitted, ?IO_BATCH_SIZE]).

fetch_from_q3(State = #vqstate {
                q1                = Q1,
                q2                = Q2,
                delta             = #delta { count = DeltaCount },
                q3                = Q3,
                q4                = Q4,
                ram_index_count   = RamIndexCount}) ->
    case bpqueue:out(Q3) of
        {empty, _Q3} ->
            {empty, State};
        {{value, IndexOnDisk, MsgStatus}, Q3a} ->
            RamIndexCount1 = RamIndexCount - one_if(not IndexOnDisk),
            true = RamIndexCount1 >= 0, %% ASSERTION
            State1 = State #vqstate { q3              = Q3a,
                                      ram_index_count = RamIndexCount1 },
            State2 =
                case {bpqueue:is_empty(Q3a), 0 == DeltaCount} of
                    {true, true} ->
                        %% q3 is now empty, it wasn't before; delta is
                        %% still empty. So q2 must be empty, and we
                        %% know q4 is empty otherwise we wouldn't be
                        %% loading from q3. As such, we can just set
                        %% q4 to Q1.
                        true = bpqueue:is_empty(Q2), %% ASSERTION
                        true = queue:is_empty(Q4), %% ASSERTION
                        State1 #vqstate { q1 = queue:new(),
                                          q4 = Q1 };
                    {true, false} ->
                        maybe_deltas_to_betas(State1);
                    {false, _} ->
                        %% q3 still isn't empty, we've not touched
                        %% delta, so the invariants between q1, q2,
                        %% delta and q3 are maintained
                        State1
                end,
            {loaded, {MsgStatus, State2}}
    end.

maybe_deltas_to_betas(State = #vqstate { delta = ?BLANK_DELTA_PATTERN(X) }) ->
    State;
maybe_deltas_to_betas(State = #vqstate {
                        q2                   = Q2,
                        delta                = Delta,
                        q3                   = Q3,
                        index_state          = IndexState,
                        transient_threshold  = TransientThreshold }) ->
    #delta { start_seq_id = DeltaSeqId,
             count        = DeltaCount,
             end_seq_id   = DeltaSeqIdEnd } = Delta,
    DeltaSeqId1 =
        lists:min([rabbit_queue_index:next_segment_boundary(DeltaSeqId),
                   DeltaSeqIdEnd]),
    {List, IndexState1} =
        rabbit_queue_index:read(DeltaSeqId, DeltaSeqId1, IndexState),
    {Q3a, IndexState2} =
        betas_from_index_entries(List, TransientThreshold, IndexState1),
    State1 = State #vqstate { index_state = IndexState2 },
    case bpqueue:len(Q3a) of
        0 ->
            %% we ignored every message in the segment due to it being
            %% transient and below the threshold
            maybe_deltas_to_betas(
              State1 #vqstate {
                delta = Delta #delta { start_seq_id = DeltaSeqId1 }});
        Q3aLen ->
            Q3b = bpqueue:join(Q3, Q3a),
            case DeltaCount - Q3aLen of
                0 ->
                    %% delta is now empty, but it wasn't before, so
                    %% can now join q2 onto q3
                    State1 #vqstate { q2    = bpqueue:new(),
                                      delta = ?BLANK_DELTA,
                                      q3    = bpqueue:join(Q3b, Q2) };
                N when N > 0 ->
                    Delta1 = #delta { start_seq_id = DeltaSeqId1,
                                      count        = N,
                                      end_seq_id   = DeltaSeqIdEnd },
                    State1 #vqstate { delta = Delta1,
                                      q3    = Q3b }
            end
    end.

push_alphas_to_betas(Quota, State) ->
    {Quota1, State1} = maybe_push_q1_to_betas(Quota,  State),
    {Quota2, State2} = maybe_push_q4_to_betas(Quota1, State1),
    {Quota2, State2}.

maybe_push_q1_to_betas(Quota, State = #vqstate { q1 = Q1 }) ->
    maybe_push_alphas_to_betas(
      fun queue:out/1,
      fun (MsgStatus = #msg_status { index_on_disk = IndexOnDisk },
           Q1a, State1 = #vqstate { q3 = Q3, delta = #delta { count = 0 } }) ->
              State1 #vqstate { q1 = Q1a,
                                q3 = bpqueue:in(IndexOnDisk, MsgStatus, Q3) };
          (MsgStatus = #msg_status { index_on_disk = IndexOnDisk },
           Q1a, State1 = #vqstate { q2 = Q2 }) ->
              State1 #vqstate { q1 = Q1a,
                                q2 = bpqueue:in(IndexOnDisk, MsgStatus, Q2) }
      end, Quota, Q1, State).

maybe_push_q4_to_betas(Quota, State = #vqstate { q4 = Q4 }) ->
    maybe_push_alphas_to_betas(
      fun queue:out_r/1,
      fun (MsgStatus = #msg_status { index_on_disk = IndexOnDisk },
           Q4a, State1 = #vqstate { q3 = Q3 }) ->
              State1 #vqstate { q3 = bpqueue:in_r(IndexOnDisk, MsgStatus, Q3),
                                q4 = Q4a }
      end, Quota, Q4, State).

maybe_push_alphas_to_betas(_Generator, _Consumer, Quota, _Q,
                           State = #vqstate {
                             ram_msg_count    = RamMsgCount,
                             target_ram_count = TargetRamCount })
  when Quota =:= 0 orelse
       TargetRamCount =:= infinity orelse
       TargetRamCount >= RamMsgCount ->
    {Quota, State};
maybe_push_alphas_to_betas(Generator, Consumer, Quota, Q, State) ->
    case Generator(Q) of
        {empty, _Q} ->
            {Quota, State};
        {{value, MsgStatus}, Qa} ->
            {MsgStatus1 = #msg_status { msg_on_disk = true,
                                        index_on_disk = IndexOnDisk },
             State1 = #vqstate { ram_msg_count   = RamMsgCount,
                                 ram_index_count = RamIndexCount }} =
                maybe_write_to_disk(true, false, MsgStatus, State),
            MsgStatus2 = m(MsgStatus1 #msg_status { msg = undefined }),
            RamIndexCount1 = RamIndexCount + one_if(not IndexOnDisk),
            State2 = State1 #vqstate { ram_msg_count = RamMsgCount - 1,
                                       ram_index_count = RamIndexCount1 },
            maybe_push_alphas_to_betas(Generator, Consumer, Quota - 1, Qa,
                                       Consumer(MsgStatus2, Qa, State2))
    end.

push_betas_to_deltas(State = #vqstate { q2              = Q2,
                                        delta           = Delta,
                                        q3              = Q3,
                                        index_state     = IndexState,
                                        ram_index_count = RamIndexCount }) ->
    {Delta2, Q2a, RamIndexCount2, IndexState2} =
        push_betas_to_deltas(fun (Q2MinSeqId) -> Q2MinSeqId end,
                             fun bpqueue:out/1, Q2,
                             RamIndexCount, IndexState),
    {Delta3, Q3a, RamIndexCount3, IndexState3} =
        push_betas_to_deltas(fun rabbit_queue_index:next_segment_boundary/1,
                             fun bpqueue:out_r/1, Q3,
                             RamIndexCount2, IndexState2),
    Delta4 = combine_deltas(Delta3, combine_deltas(Delta, Delta2)),
    State #vqstate { q2              = Q2a,
                     delta           = Delta4,
                     q3              = Q3a,
                     index_state     = IndexState3,
                     ram_index_count = RamIndexCount3 }.

push_betas_to_deltas(LimitFun, Generator, Q, RamIndexCount, IndexState) ->
    case bpqueue:out(Q) of
        {empty, _Q} ->
            {?BLANK_DELTA, Q, RamIndexCount, IndexState};
        {{value, _IndexOnDisk1, #msg_status { seq_id = MinSeqId }}, _Qa} ->
            {{value, _IndexOnDisk2, #msg_status { seq_id = MaxSeqId }}, _Qb} =
                bpqueue:out_r(Q),
            Limit = LimitFun(MinSeqId),
            case MaxSeqId < Limit of
                true  -> {?BLANK_DELTA, Q, RamIndexCount, IndexState};
                false -> {Len, Qc, RamIndexCount1, IndexState1} =
                             push_betas_to_deltas(Generator, Limit, Q, 0,
                                                  RamIndexCount, IndexState),
                         {#delta { start_seq_id = Limit,
                                   count        = Len,
                                   end_seq_id   = MaxSeqId + 1 },
                          Qc, RamIndexCount1, IndexState1}
            end
    end.

push_betas_to_deltas(Generator, Limit, Q, Count, RamIndexCount, IndexState) ->
    case Generator(Q) of
        {empty, _Q} ->
            {Count, Q, RamIndexCount, IndexState};
        {{value, _IndexOnDisk, #msg_status { seq_id = SeqId }}, _Qa}
          when SeqId < Limit ->
            {Count, Q, RamIndexCount, IndexState};
        {{value, IndexOnDisk, MsgStatus}, Qa} ->
            {RamIndexCount1, IndexState1} =
                case IndexOnDisk of
                    true  -> {RamIndexCount, IndexState};
                    false -> {#msg_status { index_on_disk = true },
                              IndexState2} =
                                 maybe_write_index_to_disk(true, MsgStatus,
                                                           IndexState),
                             {RamIndexCount - 1, IndexState2}
                end,
            push_betas_to_deltas(
              Generator, Limit, Qa, Count + 1, RamIndexCount1, IndexState1)
    end.

%%----------------------------------------------------------------------------
%% Upgrading
%%----------------------------------------------------------------------------

multiple_routing_keys() ->
    transform_storage(
      fun ({basic_message, ExchangeName, Routing_Key, Content,
            MsgId, Persistent}) ->
              {ok, {basic_message, ExchangeName, [Routing_Key], Content,
                    MsgId, Persistent}};
          (_) -> {error, corrupt_message}
      end),
    ok.


%% Assumes message store is not running
transform_storage(TransformFun) ->
    transform_store(?PERSISTENT_MSG_STORE, TransformFun),
    transform_store(?TRANSIENT_MSG_STORE, TransformFun).

transform_store(Store, TransformFun) ->
    rabbit_msg_store:force_recovery(rabbit_mnesia:dir(), Store),
    rabbit_msg_store:transform_dir(rabbit_mnesia:dir(), Store, TransformFun).<|MERGE_RESOLUTION|>--- conflicted
+++ resolved
@@ -18,13 +18,7 @@
 
 -export([init/3, terminate/2, delete_and_terminate/2,
          purge/1, publish/4, publish_delivered/5, drain_confirmed/1,
-<<<<<<< HEAD
-         dropwhile/2, fetch/2, ack/2,
-         tx_publish/5, tx_ack/3, tx_rollback/2, tx_commit/4,
-         requeue/3, len/1, is_empty/1,
-=======
-         fetch/2, ack/2, requeue/3, len/1, is_empty/1, dropwhile/2,
->>>>>>> 9de9da84
+         dropwhile/2, fetch/2, ack/2, requeue/3, len/1, is_empty/1,
          set_ram_duration_target/2, ram_duration/1,
          needs_timeout/1, timeout/1, handle_pre_hibernate/1,
          status/1, invoke/3, is_duplicate/2, discard/3,
@@ -964,7 +958,6 @@
              avg_ingress = 0.0,
              timestamp   = Timestamp }.
 
-<<<<<<< HEAD
 in_r(MsgStatus = #msg_status { msg = undefined, index_on_disk = IndexOnDisk },
      State = #vqstate { q3 = Q3, q4 = Q4, ram_index_count = RamIndexCount }) ->
     case queue:is_empty(Q4) of
@@ -1054,90 +1047,6 @@
                        len              = Len1,
                        persistent_count = PCount1 }}.
 
-msg_store_callback(PersistentMsgIds, Pubs, AckTags, Fun, MsgPropsFun,
-                   AsyncCallback, SyncCallback) ->
-    case SyncCallback(?MODULE,
-                      fun (?MODULE, StateN) ->
-                              tx_commit_post_msg_store(true, Pubs, AckTags,
-                                                       Fun, MsgPropsFun, StateN)
-                      end) of
-        ok    -> ok;
-        error -> remove_persistent_messages(PersistentMsgIds, AsyncCallback)
-    end.
-
-remove_persistent_messages(MsgIds, AsyncCallback) ->
-    PersistentClient = msg_store_client_init(?PERSISTENT_MSG_STORE,
-                                             undefined, AsyncCallback),
-    ok = rabbit_msg_store:remove(MsgIds, PersistentClient),
-    rabbit_msg_store:client_delete_and_terminate(PersistentClient).
-
-tx_commit_post_msg_store(HasPersistentPubs, Pubs, AckTags, Fun, MsgPropsFun,
-                         State = #vqstate {
-                           on_sync     = OnSync = #sync {
-                                           acks_persistent = SPAcks,
-                                           acks_all        = SAcks,
-                                           pubs            = SPubs,
-                                           funs            = SFuns },
-                           pending_ack = PA,
-                           durable     = IsDurable }) ->
-    PersistentAcks =
-        case IsDurable of
-            true  -> [AckTag || AckTag <- AckTags,
-                                case dict:fetch(AckTag, PA) of
-                                    #msg_status {} ->
-                                        false;
-                                    {IsPersistent, _MsgId, _MsgProps} ->
-                                        IsPersistent
-                                end];
-            false -> []
-        end,
-    case IsDurable andalso (HasPersistentPubs orelse PersistentAcks =/= []) of
-        true  -> State #vqstate {
-                   on_sync = #sync {
-                     acks_persistent = [PersistentAcks | SPAcks],
-                     acks_all        = [AckTags | SAcks],
-                     pubs            = [{MsgPropsFun, Pubs} | SPubs],
-                     funs            = [Fun | SFuns] }};
-        false -> State1 = tx_commit_index(
-                            State #vqstate {
-                              on_sync = #sync {
-                                acks_persistent = [],
-                                acks_all        = [AckTags],
-                                pubs            = [{MsgPropsFun, Pubs}],
-                                funs            = [Fun] } }),
-                 State1 #vqstate { on_sync = OnSync }
-    end.
-
-tx_commit_index(State = #vqstate { on_sync = ?BLANK_SYNC }) ->
-    State;
-tx_commit_index(State = #vqstate { on_sync = #sync {
-                                     acks_persistent = SPAcks,
-                                     acks_all        = SAcks,
-                                     pubs            = SPubs,
-                                     funs            = SFuns },
-                                   durable = IsDurable }) ->
-    PAcks = lists:append(SPAcks),
-    Acks  = lists:append(SAcks),
-    Pubs  = [{Msg, Fun(MsgProps)} || {Fun, PubsN}    <- lists:reverse(SPubs),
-                                     {Msg, MsgProps} <- lists:reverse(PubsN)],
-    {_MsgIds, State1} = ack(Acks, State),
-    {SeqIds, State2 = #vqstate { index_state = IndexState }} =
-        lists:foldl(
-          fun ({Msg = #basic_message { is_persistent = IsPersistent },
-                MsgProps},
-               {SeqIdsAcc, State3}) ->
-                  IsPersistent1 = IsDurable andalso IsPersistent,
-                  {SeqId, State4} =
-                      publish(Msg, MsgProps, false, IsPersistent1, State3),
-                  {cons_if(IsPersistent1, SeqId, SeqIdsAcc), State4}
-          end, {PAcks, State1}, Pubs),
-    IndexState1 = rabbit_queue_index:sync(SeqIds, IndexState),
-    [ Fun() || Fun <- lists:reverse(SFuns) ],
-    reduce_memory_use(
-      State2 #vqstate { index_state = IndexState1, on_sync = ?BLANK_SYNC }).
-
-=======
->>>>>>> 9de9da84
 purge_betas_and_deltas(LensByStore,
                        State = #vqstate { q3                = Q3,
                                           index_state       = IndexState,
