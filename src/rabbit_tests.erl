--- conflicted
+++ resolved
@@ -1019,15 +1019,9 @@
 test_server_status() ->
     %% create a few things so there is some useful information to list
     Writer = spawn(fun () -> receive shutdown -> ok end end),
-<<<<<<< HEAD
     {ok, Ch} = rabbit_channel:start_link(
-                 rabbit_framing_amqp_0_9_1, 1, self(), Writer, user(<<"user">>),
-                 <<"/">>, self(), fun (_) -> {ok, self()} end),
-=======
-    {ok, Ch} = rabbit_channel:start_link(1, self(), Writer,
-                                         user(<<"user">>), <<"/">>, [], self(),
-                                         fun (_) -> {ok, self()} end),
->>>>>>> 62b7f0ba
+                 1, self(), Writer, rabbit_framing_amqp_0_9_1, user(<<"user">>),
+                 <<"/">>, [], self(), fun (_) -> {ok, self()} end),
     [Q, Q2] = [Queue || Name <- [<<"foo">>, <<"bar">>],
                         {new, Queue = #amqqueue{}} <-
                             [rabbit_amqqueue:declare(
@@ -1085,15 +1079,9 @@
 test_spawn(Receiver) ->
     Me = self(),
     Writer = spawn(fun () -> Receiver(Me) end),
-<<<<<<< HEAD
     {ok, Ch} = rabbit_channel:start_link(
-                 rabbit_framing_amqp_0_9_1, 1, Me, Writer, user(<<"guest">>),
-                 <<"/">>, self(), fun (_) -> {ok, self()} end),
-=======
-    {ok, Ch} = rabbit_channel:start_link(1, Me, Writer, user(<<"guest">>),
-                                         <<"/">>, [], self(),
-                                         fun (_) -> {ok, self()} end),
->>>>>>> 62b7f0ba
+                 1, Me, Writer, rabbit_framing_amqp_0_9_1, user(<<"guest">>),
+                 <<"/">>, [], self(), fun (_) -> {ok, self()} end),
     ok = rabbit_channel:do(Ch, #'channel.open'{}),
     receive #'channel.open_ok'{} -> ok
     after 1000 -> throw(failed_to_receive_channel_open_ok)
