%%   The contents of this file are subject to the Mozilla Public License
%%   Version 1.1 (the "License"); you may not use this file except in
%%   compliance with the License. You may obtain a copy of the License at
%%   http://www.mozilla.org/MPL/
%%
%%   Software distributed under the License is distributed on an "AS IS"
%%   basis, WITHOUT WARRANTY OF ANY KIND, either express or implied. See the
%%   License for the specific language governing rights and limitations
%%   under the License.
%%
%%   The Original Code is RabbitMQ.
%%
%%   The Initial Developers of the Original Code are LShift Ltd,
%%   Cohesive Financial Technologies LLC, and Rabbit Technologies Ltd.
%%
%%   Portions created before 22-Nov-2008 00:00:00 GMT by LShift Ltd,
%%   Cohesive Financial Technologies LLC, or Rabbit Technologies Ltd
%%   are Copyright (C) 2007-2008 LShift Ltd, Cohesive Financial
%%   Technologies LLC, and Rabbit Technologies Ltd.
%%
%%   Portions created by LShift Ltd are Copyright (C) 2007-2010 LShift
%%   Ltd. Portions created by Cohesive Financial Technologies LLC are
%%   Copyright (C) 2007-2010 Cohesive Financial Technologies
%%   LLC. Portions created by Rabbit Technologies Ltd are Copyright
%%   (C) 2007-2010 Rabbit Technologies Ltd.
%%
%%   All Rights Reserved.
%%
%%   Contributor(s): ______________________________________.
%%

-module(rabbit_amqqueue).

-export([start/0, stop/0, declare/5, delete_exclusive/1, delete/3, purge/1]).
-export([internal_declare/2, internal_delete/1,
         maybe_run_queue_via_backing_queue/2,
         update_ram_duration/1, set_ram_duration_target/2,
         set_maximum_since_use/2, maybe_expire/1]).
-export([pseudo_queue/2]).
-export([lookup/1, with/2, with_or_die/2, assert_equivalence/5,
         check_exclusive_access/2, with_exclusive_access_or_die/3,
         stat/1, deliver/2, requeue/3, ack/4, reject/4]).
-export([list/1, info_keys/0, info/1, info/2, info_all/1, info_all/2]).
-export([emit_stats/1]).
-export([consumers/1, consumers_all/1]).
-export([basic_get/3, basic_consume/7, basic_cancel/4]).
-export([notify_sent/2, unblock/2, flush_all/2]).
-export([commit_all/3, rollback_all/3, notify_down_all/2, limit_all/3]).
-export([on_node_down/1]).

-import(mnesia).
-import(gen_server2).
-import(lists).
-import(queue).

-include("rabbit.hrl").
-include_lib("stdlib/include/qlc.hrl").

-define(EXPIRES_TYPES, [byte, short, signedint, long]).

%%----------------------------------------------------------------------------

-ifdef(use_specs).

-export_type([name/0, qmsg/0]).

-type(name() :: rabbit_types:r('queue')).

-type(qlen() :: rabbit_types:ok(non_neg_integer())).
-type(qfun(A) :: fun ((rabbit_types:amqqueue()) -> A)).
-type(qmsg() :: {name(), pid(), msg_id(), boolean(), rabbit_types:message()}).
-type(msg_id() :: non_neg_integer()).
-type(ok_or_errors() ::
      'ok' | {'error', [{'error' | 'exit' | 'throw', any()}]}).

-spec(start/0 :: () -> 'ok').
-spec(stop/0 :: () -> 'ok').
-spec(declare/5 ::
        (name(), boolean(), boolean(),
         rabbit_framing:amqp_table(), rabbit_types:maybe(pid()))
        -> {'new' | 'existing', rabbit_types:amqqueue()} |
           rabbit_types:channel_exit()).
-spec(lookup/1 ::
        (name()) -> rabbit_types:ok(rabbit_types:amqqueue()) |
                    rabbit_types:error('not_found')).
-spec(with/2 :: (name(), qfun(A)) -> A | rabbit_types:error('not_found')).
-spec(with_or_die/2 ::
        (name(), qfun(A)) -> A | rabbit_types:channel_exit()).
-spec(assert_equivalence/5 ::
        (rabbit_types:amqqueue(), boolean(), boolean(),
         rabbit_framing:amqp_table(), rabbit_types:maybe(pid()))
        -> 'ok' | rabbit_types:channel_exit() |
           rabbit_types:connection_exit()).
-spec(check_exclusive_access/2 ::
        (rabbit_types:amqqueue(), pid())
        -> 'ok' | rabbit_types:channel_exit()).
-spec(with_exclusive_access_or_die/3 ::
        (name(), pid(), qfun(A)) -> A | rabbit_types:channel_exit()).
-spec(list/1 :: (rabbit_types:vhost()) -> [rabbit_types:amqqueue()]).
-spec(info_keys/0 :: () -> [rabbit_types:info_key()]).
-spec(info/1 :: (rabbit_types:amqqueue()) -> [rabbit_types:info()]).
-spec(info/2 ::
        (rabbit_types:amqqueue(), [rabbit_types:info_key()])
        -> [rabbit_types:info()]).
-spec(info_all/1 :: (rabbit_types:vhost()) -> [[rabbit_types:info()]]).
-spec(info_all/2 :: (rabbit_types:vhost(), [rabbit_types:info_key()])
                    -> [[rabbit_types:info()]]).
-spec(consumers/1 ::
        (rabbit_types:amqqueue())
        -> [{pid(), rabbit_types:ctag(), boolean()}]).
-spec(consumers_all/1 ::
        (rabbit_types:vhost())
        -> [{name(), pid(), rabbit_types:ctag(), boolean()}]).
-spec(stat/1 ::
        (rabbit_types:amqqueue())
        -> {'ok', non_neg_integer(), non_neg_integer()}).
-spec(emit_stats/1 :: (rabbit_types:amqqueue()) -> 'ok').
-spec(delete_exclusive/1 :: (rabbit_types:amqqueue())
                            -> rabbit_types:ok_or_error2(qlen(),
                                                         'not_exclusive')).
-spec(delete/3 ::
      (rabbit_types:amqqueue(), 'false', 'false')
        -> qlen();
      (rabbit_types:amqqueue(), 'true' , 'false')
        -> qlen() | rabbit_types:error('in_use');
      (rabbit_types:amqqueue(), 'false', 'true' )
        -> qlen() | rabbit_types:error('not_empty');
      (rabbit_types:amqqueue(), 'true' , 'true' )
        -> qlen() |
           rabbit_types:error('in_use') |
           rabbit_types:error('not_empty')).
-spec(purge/1 :: (rabbit_types:amqqueue()) -> qlen()).
-spec(deliver/2 :: (pid(), rabbit_types:delivery()) -> boolean()).
-spec(requeue/3 :: (pid(), [msg_id()],  pid()) -> 'ok').
-spec(ack/4 ::
        (pid(), rabbit_types:maybe(rabbit_types:txn()), [msg_id()], pid())
        -> 'ok').
-spec(reject/4 :: (pid(), [msg_id()], boolean(), pid()) -> 'ok').
-spec(commit_all/3 :: ([pid()], rabbit_types:txn(), pid()) -> ok_or_errors()).
-spec(rollback_all/3 :: ([pid()], rabbit_types:txn(), pid()) -> 'ok').
-spec(notify_down_all/2 :: ([pid()], pid()) -> ok_or_errors()).
-spec(limit_all/3 :: ([pid()], pid(), pid() | 'undefined') -> ok_or_errors()).
-spec(basic_get/3 :: (rabbit_types:amqqueue(), pid(), boolean()) ->
             {'ok', non_neg_integer(), qmsg()} | 'empty').
-spec(basic_consume/7 ::
      (rabbit_types:amqqueue(), boolean(), pid(), pid() | 'undefined',
       rabbit_types:ctag(), boolean(), any())
        -> rabbit_types:ok_or_error('exclusive_consume_unavailable')).
-spec(basic_cancel/4 ::
        (rabbit_types:amqqueue(), pid(), rabbit_types:ctag(), any()) -> 'ok').
-spec(notify_sent/2 :: (pid(), pid()) -> 'ok').
-spec(unblock/2 :: (pid(), pid()) -> 'ok').
-spec(flush_all/2 :: ([pid()], pid()) -> 'ok').
-spec(internal_declare/2 ::
        (rabbit_types:amqqueue(), boolean())
        -> rabbit_types:amqqueue() | 'not_found').
-spec(internal_delete/1 ::
        (name()) -> rabbit_types:ok_or_error('not_found') |
                    rabbit_types:connection_exit()).
-spec(maybe_run_queue_via_backing_queue/2 ::
        (pid(), (fun ((A) -> A))) -> 'ok').
-spec(update_ram_duration/1 :: (pid()) -> 'ok').
-spec(set_ram_duration_target/2 :: (pid(), number() | 'infinity') -> 'ok').
-spec(set_maximum_since_use/2 :: (pid(), non_neg_integer()) -> 'ok').
-spec(maybe_expire/1 :: (pid()) -> 'ok').
-spec(on_node_down/1 :: (node()) -> 'ok').
-spec(pseudo_queue/2 :: (binary(), pid()) -> rabbit_types:amqqueue()).

-endif.

%%----------------------------------------------------------------------------

start() ->
    DurableQueues = find_durable_queues(),
    {ok, BQ} = application:get_env(rabbit, backing_queue_module),
    ok = BQ:start([QName || #amqqueue{name = QName} <- DurableQueues]),
    {ok,_} = supervisor:start_child(
               rabbit_sup,
               {rabbit_amqqueue_sup,
                {rabbit_amqqueue_sup, start_link, []},
                transient, infinity, supervisor, [rabbit_amqqueue_sup]}),
    _RealDurableQueues = recover_durable_queues(DurableQueues),
    ok.

stop() ->
    ok = supervisor:terminate_child(rabbit_sup, rabbit_amqqueue_sup),
    ok = supervisor:delete_child(rabbit_sup, rabbit_amqqueue_sup),
    {ok, BQ} = application:get_env(rabbit, backing_queue_module),
    ok = BQ:stop().

find_durable_queues() ->
    Node = node(),
    %% TODO: use dirty ops instead
    rabbit_misc:execute_mnesia_transaction(
      fun () ->
              qlc:e(qlc:q([Q || Q = #amqqueue{pid = Pid}
                                    <- mnesia:table(rabbit_durable_queue),
                                node(Pid) == Node]))
      end).

recover_durable_queues(DurableQueues) ->
    Qs = [start_queue_process(Q) || Q <- DurableQueues],
    [Q || Q <- Qs,
          gen_server2:call(Q#amqqueue.pid, {init, true}, infinity) == Q].

declare(QueueName, Durable, AutoDelete, Args, Owner) ->
    ok = check_declare_arguments(QueueName, Args),
    Q = start_queue_process(#amqqueue{name = QueueName,
                                      durable = Durable,
                                      auto_delete = AutoDelete,
                                      arguments = Args,
                                      exclusive_owner = Owner,
                                      pid = none}),
    case gen_server2:call(Q#amqqueue.pid, {init, false}) of
        not_found -> rabbit_misc:not_found(QueueName);
        Q1        -> Q1
    end.

internal_declare(Q = #amqqueue{name = QueueName}, Recover) ->
    rabbit_misc:execute_mnesia_transaction(
      fun () ->
              case Recover of
                  true ->
                      ok = store_queue(Q),
                      Q;
                  false ->
                      case mnesia:wread({rabbit_queue, QueueName}) of
                          [] ->
                              case mnesia:read({rabbit_durable_queue,
                                                QueueName}) of
                                  []  -> ok = store_queue(Q),
                                         ok = add_default_binding(Q),
                                         Q;
                                  [_] -> not_found %% Q exists on stopped node
                              end;
                          [ExistingQ] ->
                              ExistingQ
                      end
              end
      end).

store_queue(Q = #amqqueue{durable = true}) ->
    ok = mnesia:write(rabbit_durable_queue, Q, write),
    ok = mnesia:write(rabbit_queue, Q, write),
    ok;
store_queue(Q = #amqqueue{durable = false}) ->
    ok = mnesia:write(rabbit_queue, Q, write),
    ok.

start_queue_process(Q) ->
    {ok, Pid} = rabbit_amqqueue_sup:start_child([Q]),
    Q#amqqueue{pid = Pid}.

add_default_binding(#amqqueue{name = QueueName}) ->
    ExchangeName = rabbit_misc:r(QueueName, exchange, <<>>),
    RoutingKey = QueueName#resource.name,
    rabbit_binding:add(#binding{source      = ExchangeName,
                                destination = QueueName,
                                key         = RoutingKey,
                                args        = []}).

lookup(Name) ->
    rabbit_misc:dirty_read({rabbit_queue, Name}).

with(Name, F, E) ->
    case lookup(Name) of
        {ok, Q} -> rabbit_misc:with_exit_handler(E, fun () -> F(Q) end);
        {error, not_found} -> E()
    end.

with(Name, F) ->
    with(Name, F, fun () -> {error, not_found} end).
with_or_die(Name, F) ->
    with(Name, F, fun () -> rabbit_misc:not_found(Name) end).

assert_equivalence(#amqqueue{durable     = Durable,
                             auto_delete = AutoDelete} = Q,
                   Durable, AutoDelete, RequiredArgs, Owner) ->
    assert_args_equivalence(Q, RequiredArgs),
    check_exclusive_access(Q, Owner, strict);
assert_equivalence(#amqqueue{name = QueueName},
                   _Durable, _AutoDelete, _RequiredArgs, _Owner) ->
    rabbit_misc:protocol_error(
      not_allowed, "parameters for ~s not equivalent",
      [rabbit_misc:rs(QueueName)]).

check_exclusive_access(Q, Owner) -> check_exclusive_access(Q, Owner, lax).

check_exclusive_access(#amqqueue{exclusive_owner = Owner}, Owner, _MatchType) ->
    ok;
check_exclusive_access(#amqqueue{exclusive_owner = none}, _ReaderPid, lax) ->
    ok;
check_exclusive_access(#amqqueue{name = QueueName}, _ReaderPid, _MatchType) ->
    rabbit_misc:protocol_error(
      resource_locked,
      "cannot obtain exclusive access to locked ~s",
      [rabbit_misc:rs(QueueName)]).

with_exclusive_access_or_die(Name, ReaderPid, F) ->
    with_or_die(Name,
                fun (Q) -> check_exclusive_access(Q, ReaderPid), F(Q) end).

assert_args_equivalence(#amqqueue{name = QueueName, arguments = Args},
                       RequiredArgs) ->
    rabbit_misc:assert_args_equivalence(Args, RequiredArgs, QueueName,
                                        [<<"x-expires">>]).

check_declare_arguments(QueueName, Args) ->
    [case Fun(rabbit_misc:table_lookup(Args, Key)) of
         ok             -> ok;
         {error, Error} -> rabbit_misc:protocol_error(
                             precondition_failed,
                             "invalid arg '~s' for ~s: ~w",
                             [Key, rabbit_misc:rs(QueueName), Error])
     end || {Key, Fun} <- [{<<"x-expires">>, fun check_expires_argument/1}]],
    ok.

check_expires_argument(undefined) ->
    ok;
check_expires_argument({Type, Expires}) when Expires > 0 ->
    case lists:member(Type, ?EXPIRES_TYPES) of
        true  -> ok;
        false -> {error, {expires_not_of_acceptable_type, Type, Expires}}
    end;
check_expires_argument({_Type, _Expires}) ->
    {error, expires_zero_or_less}.

list(VHostPath) ->
    mnesia:dirty_match_object(
      rabbit_queue,
      #amqqueue{name = rabbit_misc:r(VHostPath, queue), _ = '_'}).

info_keys() -> rabbit_amqqueue_process:info_keys().

map(VHostPath, F) -> rabbit_misc:filter_exit_map(F, list(VHostPath)).

info(#amqqueue{ pid = QPid }) ->
    delegate_call(QPid, info, infinity).

info(#amqqueue{ pid = QPid }, Items) ->
    case delegate_call(QPid, {info, Items}, infinity) of
        {ok, Res}      -> Res;
        {error, Error} -> throw(Error)
    end.

info_all(VHostPath) -> map(VHostPath, fun (Q) -> info(Q) end).

info_all(VHostPath, Items) -> map(VHostPath, fun (Q) -> info(Q, Items) end).

consumers(#amqqueue{ pid = QPid }) ->
    delegate_call(QPid, consumers, infinity).

consumers_all(VHostPath) ->
    lists:concat(
      map(VHostPath,
          fun (Q) -> [{Q#amqqueue.name, ChPid, ConsumerTag, AckRequired} ||
                         {ChPid, ConsumerTag, AckRequired} <- consumers(Q)]
          end)).

stat(#amqqueue{pid = QPid}) -> delegate_call(QPid, stat, infinity).

emit_stats(#amqqueue{pid = QPid}) ->
    delegate_cast(QPid, emit_stats).

delete_exclusive(#amqqueue{ pid = QPid }) ->
    gen_server2:call(QPid, delete_exclusive, infinity).

delete(#amqqueue{ pid = QPid }, IfUnused, IfEmpty) ->
    delegate_call(QPid, {delete, IfUnused, IfEmpty}, infinity).

purge(#amqqueue{ pid = QPid }) -> delegate_call(QPid, purge, infinity).

deliver(QPid, #delivery{immediate = true,
                        txn = Txn, sender = ChPid, message = Message}) ->
    gen_server2:call(QPid, {deliver_immediately, Txn, Message, ChPid},
                     infinity);
deliver(QPid, #delivery{mandatory = true,
                        txn = Txn, sender = ChPid, message = Message}) ->
    gen_server2:call(QPid, {deliver, Txn, Message, ChPid}, infinity),
    true;
deliver(QPid, #delivery{txn = Txn, sender = ChPid, message = Message}) ->
    gen_server2:cast(QPid, {deliver, Txn, Message, ChPid}),
    true.

requeue(QPid, MsgIds, ChPid) ->
    delegate_call(QPid, {requeue, MsgIds, ChPid}, infinity).

ack(QPid, Txn, MsgIds, ChPid) ->
    delegate_cast(QPid, {ack, Txn, MsgIds, ChPid}).

reject(QPid, MsgIds, Requeue, ChPid) ->
    delegate_cast(QPid, {reject, MsgIds, Requeue, ChPid}).

commit_all(QPids, Txn, ChPid) ->
    safe_delegate_call_ok(
      fun (QPid) -> gen_server2:call(QPid, {commit, Txn, ChPid}, infinity) end,
      QPids).

rollback_all(QPids, Txn, ChPid) ->
    delegate:invoke_no_result(
      QPids, fun (QPid) -> gen_server2:cast(QPid, {rollback, Txn, ChPid}) end).

notify_down_all(QPids, ChPid) ->
    safe_delegate_call_ok(
      fun (QPid) -> gen_server2:call(QPid, {notify_down, ChPid}, infinity) end,
      QPids).

limit_all(QPids, ChPid, LimiterPid) ->
    delegate:invoke_no_result(
      QPids, fun (QPid) ->
                     gen_server2:cast(QPid, {limit, ChPid, LimiterPid})
             end).

basic_get(#amqqueue{pid = QPid}, ChPid, NoAck) ->
    delegate_call(QPid, {basic_get, ChPid, NoAck}, infinity).

basic_consume(#amqqueue{pid = QPid}, NoAck, ChPid, LimiterPid,
              ConsumerTag, ExclusiveConsume, OkMsg) ->
    delegate_call(QPid, {basic_consume, NoAck, ChPid,
                         LimiterPid, ConsumerTag, ExclusiveConsume, OkMsg},
                  infinity).

basic_cancel(#amqqueue{pid = QPid}, ChPid, ConsumerTag, OkMsg) ->
    ok = delegate_call(QPid, {basic_cancel, ChPid, ConsumerTag, OkMsg},
                       infinity).

notify_sent(QPid, ChPid) ->
    delegate_cast(QPid, {notify_sent, ChPid}).

unblock(QPid, ChPid) ->
    delegate_cast(QPid, {unblock, ChPid}).

flush_all(QPids, ChPid) ->
    delegate:invoke_no_result(
      QPids, fun (QPid) -> gen_server2:cast(QPid, {flush, ChPid}) end).

internal_delete1(QueueName) ->
    ok = mnesia:delete({rabbit_queue, QueueName}),
    ok = mnesia:delete({rabbit_durable_queue, QueueName}),
<<<<<<< HEAD
    %% we want to execute some things, as
    %% decided by rabbit_exchange, after the
    %% transaction.
    rabbit_binding:remove_for_destination(QueueName).
=======
    %% we want to execute some things, as decided by rabbit_exchange,
    %% after the transaction.
    rabbit_binding:remove_for_queue(QueueName).
>>>>>>> 9c60db6b

internal_delete(QueueName) ->
    case rabbit_misc:execute_mnesia_transaction(
           fun () ->
                   case mnesia:wread({rabbit_queue, QueueName}) of
                       []  -> {error, not_found};
                       [_] -> internal_delete1(QueueName)
                   end
           end) of
        {error, _} = Err -> Err;
        PostHook         -> PostHook(),
                            ok
    end.

maybe_run_queue_via_backing_queue(QPid, Fun) ->
    gen_server2:call(QPid, {maybe_run_queue_via_backing_queue, Fun}, infinity).

update_ram_duration(QPid) ->
    gen_server2:cast(QPid, update_ram_duration).

set_ram_duration_target(QPid, Duration) ->
    gen_server2:cast(QPid, {set_ram_duration_target, Duration}).

set_maximum_since_use(QPid, Age) ->
    gen_server2:cast(QPid, {set_maximum_since_use, Age}).

maybe_expire(QPid) ->
    gen_server2:cast(QPid, maybe_expire).

on_node_down(Node) ->
    [Hook() ||
        Hook <- rabbit_misc:execute_mnesia_transaction(
                  fun () ->
                          qlc:e(qlc:q([delete_queue(QueueName) ||
                                          #amqqueue{name = QueueName, pid = Pid}
                                              <- mnesia:table(rabbit_queue),
                                          node(Pid) == Node]))
                  end)],
    ok.

delete_queue(QueueName) ->
    Post = rabbit_binding:remove_transient_for_destination(QueueName),
    ok = mnesia:delete({rabbit_queue, QueueName}),
    Post.

pseudo_queue(QueueName, Pid) ->
    #amqqueue{name = QueueName,
              durable = false,
              auto_delete = false,
              arguments = [],
              pid = Pid}.

safe_delegate_call_ok(F, Pids) ->
    {_, Bad} = delegate:invoke(Pids,
                               fun (Pid) ->
                                       rabbit_misc:with_exit_handler(
                                         fun () -> ok end,
                                         fun () -> F(Pid) end)
                               end),
    case Bad of
        [] -> ok;
        _  -> {error, Bad}
    end.

delegate_call(Pid, Msg, Timeout) ->
    delegate:invoke(Pid, fun (P) -> gen_server2:call(P, Msg, Timeout) end).

delegate_cast(Pid, Msg) ->
    delegate:invoke(Pid, fun (P) -> gen_server2:cast(P, Msg) end).
<|MERGE_RESOLUTION|>--- conflicted
+++ resolved
@@ -437,16 +437,9 @@
 internal_delete1(QueueName) ->
     ok = mnesia:delete({rabbit_queue, QueueName}),
     ok = mnesia:delete({rabbit_durable_queue, QueueName}),
-<<<<<<< HEAD
-    %% we want to execute some things, as
-    %% decided by rabbit_exchange, after the
-    %% transaction.
-    rabbit_binding:remove_for_destination(QueueName).
-=======
     %% we want to execute some things, as decided by rabbit_exchange,
     %% after the transaction.
-    rabbit_binding:remove_for_queue(QueueName).
->>>>>>> 9c60db6b
+    rabbit_binding:remove_for_destination(QueueName).
 
 internal_delete(QueueName) ->
     case rabbit_misc:execute_mnesia_transaction(
