%%   The contents of this file are subject to the Mozilla Public License
%%   Version 1.1 (the "License"); you may not use this file except in
%%   compliance with the License. You may obtain a copy of the License at
%%   http://www.mozilla.org/MPL/
%%
%%   Software distributed under the License is distributed on an "AS IS"
%%   basis, WITHOUT WARRANTY OF ANY KIND, either express or implied. See the
%%   License for the specific language governing rights and limitations
%%   under the License.
%%
%%   The Original Code is RabbitMQ.
%%
%%   The Initial Developers of the Original Code are LShift Ltd,
%%   Cohesive Financial Technologies LLC, and Rabbit Technologies Ltd.
%%
%%   Portions created before 22-Nov-2008 00:00:00 GMT by LShift Ltd,
%%   Cohesive Financial Technologies LLC, or Rabbit Technologies Ltd
%%   are Copyright (C) 2007-2008 LShift Ltd, Cohesive Financial
%%   Technologies LLC, and Rabbit Technologies Ltd.
%%
%%   Portions created by LShift Ltd are Copyright (C) 2007-2010 LShift
%%   Ltd. Portions created by Cohesive Financial Technologies LLC are
%%   Copyright (C) 2007-2010 Cohesive Financial Technologies
%%   LLC. Portions created by Rabbit Technologies Ltd are Copyright
%%   (C) 2007-2010 Rabbit Technologies Ltd.
%%
%%   All Rights Reserved.
%%
%%   Contributor(s): ______________________________________.
%%

-module(worker_pool_worker).

-behaviour(gen_server2).

-export([start_link/1, submit/2, submit_async/2, run/1]).

-export([set_maximum_since_use/2]).

-export([init/1, handle_call/3, handle_cast/2, handle_info/2,
         terminate/2, code_change/3]).

%%----------------------------------------------------------------------------

-ifdef(use_specs).

-spec(start_link/1 :: (any()) -> {'ok', pid()} | 'ignore' | {'error', any()}).
-spec(submit/2 :: (pid(), fun (() -> A) | {atom(), atom(), [any()]}) -> A).
-spec(submit_async/2 ::
      (pid(), fun (() -> any()) | {atom(), atom(), [any()]}) -> 'ok').
-spec(run/1 :: (fun (() -> A)) -> A;
               ({atom(), atom(), [any()]}) -> any()).

-spec(set_maximum_since_use/2 :: (pid(), non_neg_integer()) -> 'ok').

-endif.

%%----------------------------------------------------------------------------

-define(HIBERNATE_AFTER_MIN, 1000).
-define(DESIRED_HIBERNATE, 10000).

%%----------------------------------------------------------------------------

start_link(WId) ->
    gen_server2:start_link(?MODULE, [WId], [{timeout, infinity}]).

submit(Pid, Fun) ->
    gen_server2:call(Pid, {submit, Fun}, infinity).

submit_async(Pid, Fun) ->
    gen_server2:cast(Pid, {submit_async, Fun}).

<<<<<<< HEAD
set_maximum_since_use(Pid, Age) ->
    gen_server2:pcast(Pid, 8, {set_maximum_since_use, Age}).
=======
run({M, F, A}) ->
    apply(M, F, A);
run(Fun) ->
    Fun().
>>>>>>> b57ebc9d

%%----------------------------------------------------------------------------

init([WId]) ->
    ok = file_handle_cache:register_callback(?MODULE, set_maximum_since_use,
                                             [self()]),
    ok = worker_pool:idle(WId),
    put(worker_pool_worker, true),
    {ok, WId, hibernate,
     {backoff, ?HIBERNATE_AFTER_MIN, ?HIBERNATE_AFTER_MIN, ?DESIRED_HIBERNATE}}.

handle_call({submit, Fun}, From, WId) ->
    gen_server2:reply(From, run(Fun)),
    ok = worker_pool:idle(WId),
    {noreply, WId, hibernate};

handle_call(Msg, _From, State) ->
    {stop, {unexpected_call, Msg}, State}.

handle_cast({submit_async, Fun}, WId) ->
    run(Fun),
    ok = worker_pool:idle(WId),
    {noreply, WId, hibernate};

handle_cast({set_maximum_since_use, Age}, WId) ->
    ok = file_handle_cache:set_maximum_since_use(Age),
    {noreply, WId, hibernate};

handle_cast(Msg, State) ->
    {stop, {unexpected_cast, Msg}, State}.

handle_info(Msg, State) ->
    {stop, {unexpected_info, Msg}, State}.

code_change(_OldVsn, State, _Extra) ->
    {ok, State}.

terminate(_Reason, State) ->
    State.<|MERGE_RESOLUTION|>--- conflicted
+++ resolved
@@ -50,7 +50,6 @@
       (pid(), fun (() -> any()) | {atom(), atom(), [any()]}) -> 'ok').
 -spec(run/1 :: (fun (() -> A)) -> A;
                ({atom(), atom(), [any()]}) -> any()).
-
 -spec(set_maximum_since_use/2 :: (pid(), non_neg_integer()) -> 'ok').
 
 -endif.
@@ -71,15 +70,13 @@
 submit_async(Pid, Fun) ->
     gen_server2:cast(Pid, {submit_async, Fun}).
 
-<<<<<<< HEAD
 set_maximum_since_use(Pid, Age) ->
     gen_server2:pcast(Pid, 8, {set_maximum_since_use, Age}).
-=======
+
 run({M, F, A}) ->
     apply(M, F, A);
 run(Fun) ->
     Fun().
->>>>>>> b57ebc9d
 
 %%----------------------------------------------------------------------------
 
