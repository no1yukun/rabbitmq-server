--- conflicted
+++ resolved
@@ -98,11 +98,7 @@
                     {enables,     core_initialized}]}).
 
 -rabbit_boot_step({rabbit_memory_monitor,
-<<<<<<< HEAD
-                   [{description, "memory moniter"},
-=======
                    [{description, "memory monitor"},
->>>>>>> 2863a458
                     {mfa,         {rabbit_sup, start_restartable_child,
                                    [rabbit_memory_monitor]}},
                     {requires,    rabbit_alarm},
