--- conflicted
+++ resolved
@@ -128,13 +128,12 @@
 /bin/systemctl daemon-reload
 %else
 /sbin/chkconfig --add %{name}
-<<<<<<< HEAD
-=======
-%endif
+%endif
+
 if [ -f %{_sysconfdir}/rabbitmq/rabbitmq.conf ] && [ ! -f %{_sysconfdir}/rabbitmq/rabbitmq-env.conf ]; then
     mv %{_sysconfdir}/rabbitmq/rabbitmq.conf %{_sysconfdir}/rabbitmq/rabbitmq-env.conf
 fi
->>>>>>> 68b1a915
+
 chmod -R o-rwx,g-w %{_localstatedir}/lib/rabbitmq/mnesia
 
 %preun
