%% The contents of this file are subject to the Mozilla Public License
%% Version 1.1 (the "License"); you may not use this file except in
%% compliance with the License. You may obtain a copy of the License
%% at http://www.mozilla.org/MPL/
%%
%% Software distributed under the License is distributed on an "AS IS"
%% basis, WITHOUT WARRANTY OF ANY KIND, either express or implied. See
%% the License for the specific language governing rights and
%% limitations under the License.
%%
%% The Original Code is RabbitMQ.
%%
%% The Initial Developer of the Original Code is GoPivotal, Inc.
%% Copyright (c) 2018 Pivotal Software, Inc.  All rights reserved.
%%

-module(quorum_queue_SUITE).

-include_lib("common_test/include/ct.hrl").
-include_lib("eunit/include/eunit.hrl").
-include_lib("amqp_client/include/amqp_client.hrl").

-import(quorum_queue_utils, [wait_for_messages_ready/3,
                             wait_for_messages_pending_ack/3,
                             dirty_query/3,
                             ra_name/1]).

-compile(export_all).

all() ->
    [
      {group, single_node},
      {group, unclustered},
      {group, clustered}
    ].

groups() ->
    [
     {single_node, [], all_tests()},
     {unclustered, [], [
                        {cluster_size_2, [], [add_member]}
                       ]},
     {clustered, [], [
                      {cluster_size_2, [], [cleanup_data_dir]},
                      {cluster_size_2, [], [add_member_not_running,
                                            add_member_classic,
                                            add_member_already_a_member,
                                            add_member_not_found,
                                            delete_member_not_running,
                                            delete_member_classic,
                                            delete_member_not_found,
                                            delete_member]
                       ++ all_tests()},
                      {cluster_size_3, [], [
                                            declare_during_node_down,
                                            simple_confirm_availability_on_leader_change,
                                            confirm_availability_on_leader_change,
                                            recover_from_single_failure,
                                            recover_from_multiple_failures,
                                            leadership_takeover,
                                            delete_declare,
                                            metrics_cleanup_on_leadership_takeover,
                                            metrics_cleanup_on_leader_crash,
                                            consume_in_minority]},
                      {cluster_size_5, [], [start_queue,
                                            start_queue_concurrent,
                                            quorum_cluster_size_3,
                                            quorum_cluster_size_7
                                           ]},
                      {clustered_with_partitions, [], [
                                            reconnect_consumer_and_publish,
                                            reconnect_consumer_and_wait,
                                            reconnect_consumer_and_wait_channel_down
                                           ]}
                     ]}
    ].

all_tests() ->
    [
     declare_args,
     declare_invalid_args,
     declare_invalid_properties,
     start_queue,
     stop_queue,
     restart_queue,
     restart_all_types,
     stop_start_rabbit_app,
     publish,
     publish_and_restart,
     consume,
     consume_first_empty,
     consume_from_empty_queue,
     consume_and_autoack,
     subscribe,
     subscribe_with_autoack,
     consume_and_ack,
     consume_and_multiple_ack,
     subscribe_and_ack,
     subscribe_and_multiple_ack,
     consume_and_requeue_nack,
     consume_and_requeue_multiple_nack,
     subscribe_and_requeue_nack,
     subscribe_and_requeue_multiple_nack,
     consume_and_nack,
     consume_and_multiple_nack,
     subscribe_and_nack,
     subscribe_and_multiple_nack,
     subscribe_should_fail_when_global_qos_true,
     publisher_confirms,
     publisher_confirms_with_deleted_queue,
     dead_letter_to_classic_queue,
     dead_letter_to_quorum_queue,
     dead_letter_from_classic_to_quorum_queue,
     dead_letter_policy,
     cleanup_queue_state_on_channel_after_publish,
     cleanup_queue_state_on_channel_after_subscribe,
     basic_cancel,
     purge,
     sync_queue,
     cancel_sync_queue,
     basic_recover,
     idempotent_recover,
     vhost_with_quorum_queue_is_deleted,
     delete_immediately,
     delete_immediately_by_resource,
     consume_redelivery_count,
     subscribe_redelivery_count,
     message_bytes_metrics,
     memory_alarm_rolls_wal
    ].

%% -------------------------------------------------------------------
%% Testsuite setup/teardown.
%% -------------------------------------------------------------------

init_per_suite(Config) ->
    rabbit_ct_helpers:log_environment(),
    rabbit_ct_helpers:run_setup_steps(
      Config,
      [fun rabbit_ct_broker_helpers:enable_dist_proxy_manager/1]).

end_per_suite(Config) ->
    rabbit_ct_helpers:run_teardown_steps(Config).

init_per_group(clustered, Config) ->
    rabbit_ct_helpers:set_config(Config, [{rmq_nodes_clustered, true}]);
init_per_group(unclustered, Config) ->
    rabbit_ct_helpers:set_config(Config, [{rmq_nodes_clustered, false}]);
init_per_group(clustered_with_partitions, Config) ->
    rabbit_ct_helpers:set_config(Config, [{net_ticktime, 10}]);
init_per_group(Group, Config) ->
    ClusterSize = case Group of
                      single_node -> 1;
                      cluster_size_2 -> 2;
                      cluster_size_3 -> 3;
                      cluster_size_5 -> 5
                  end,
    Config1 = rabbit_ct_helpers:set_config(Config,
                                           [{rmq_nodes_count, ClusterSize},
                                            {rmq_nodename_suffix, Group},
                                            {tcp_ports_base}]),
    Config1b = rabbit_ct_helpers:set_config(Config1, [{net_ticktime, 10}]),
    Config2 = rabbit_ct_helpers:run_steps(Config1b,
                                          [fun merge_app_env/1 ] ++
                                          rabbit_ct_broker_helpers:setup_steps()),
    ok = rabbit_ct_broker_helpers:rpc(
           Config2, 0, application, set_env,
           [rabbit, channel_queue_cleanup_interval, 100]),
    %% HACK: the larger cluster sizes benefit for a bit more time
    %% after clustering before running the tests.
    case Group of
        cluster_size_5 ->
            timer:sleep(5000),
            Config2;
        _ ->
            Config2
    end.

end_per_group(clustered, Config) ->
    Config;
end_per_group(unclustered, Config) ->
    Config;
end_per_group(clustered_with_partitions, Config) ->
    Config;
end_per_group(_, Config) ->
    rabbit_ct_helpers:run_steps(Config,
                                rabbit_ct_broker_helpers:teardown_steps()).

init_per_testcase(Testcase, Config) when Testcase == reconnect_consumer_and_publish;
                                         Testcase == reconnect_consumer_and_wait;
                                         Testcase == reconnect_consumer_and_wait_channel_down ->
    Config1 = rabbit_ct_helpers:testcase_started(Config, Testcase),
    Q = rabbit_data_coercion:to_binary(Testcase),
    Config2 = rabbit_ct_helpers:set_config(Config1,
                                           [{rmq_nodes_count, 3},
                                            {rmq_nodename_suffix, Testcase},
                                            {tcp_ports_base},
                                            {queue_name, Q}
                                           ]),
    rabbit_ct_helpers:run_steps(Config2,
                                rabbit_ct_broker_helpers:setup_steps() ++
                                rabbit_ct_client_helpers:setup_steps() ++
                                    [fun rabbit_ct_broker_helpers:enable_dist_proxy/1,
                                     fun rabbit_ct_broker_helpers:cluster_nodes/1]);
init_per_testcase(Testcase, Config) ->
    Config1 = rabbit_ct_helpers:testcase_started(Config, Testcase),
    rabbit_ct_broker_helpers:rpc(Config, 0, ?MODULE, delete_queues, []),
    Q = rabbit_data_coercion:to_binary(Testcase),
    Config2 = rabbit_ct_helpers:set_config(Config1,
                                           [{queue_name, Q}
                                           ]),
    rabbit_ct_helpers:run_steps(Config2, rabbit_ct_client_helpers:setup_steps()).

merge_app_env(Config) ->
    rabbit_ct_helpers:merge_app_env(
      rabbit_ct_helpers:merge_app_env(Config,
                                      {rabbit, [{core_metrics_gc_interval, 100}]}),
      {ra, [{min_wal_roll_over_interval, 30000}]}).

end_per_testcase(Testcase, Config) when Testcase == reconnect_consumer_and_publish;
                                        Testcase == reconnect_consumer_and_wait;
                                        Testcase == reconnect_consumer_and_wait_channel_down ->
    Config1 = rabbit_ct_helpers:run_steps(Config,
      rabbit_ct_client_helpers:teardown_steps() ++
      rabbit_ct_broker_helpers:teardown_steps()),
    rabbit_ct_helpers:testcase_finished(Config1, Testcase);
end_per_testcase(Testcase, Config) ->
    catch delete_queues(),
    Config1 = rabbit_ct_helpers:run_steps(
                Config,
                rabbit_ct_client_helpers:teardown_steps()),
    rabbit_ct_helpers:testcase_finished(Config1, Testcase).

%% -------------------------------------------------------------------
%% Testcases.
%% -------------------------------------------------------------------

declare_args(Config) ->
    Server = rabbit_ct_broker_helpers:get_node_config(Config, 0, nodename),

    Ch = rabbit_ct_client_helpers:open_channel(Config, Server),
    LQ = ?config(queue_name, Config),
    declare(Ch, LQ, [{<<"x-queue-type">>, longstr, <<"quorum">>}]),
    assert_queue_type(Server, LQ, quorum),

    DQ = <<"classic-declare-args-q">>,
    declare(Ch, DQ, [{<<"x-queue-type">>, longstr, <<"classic">>}]),
    assert_queue_type(Server, DQ, classic),

    DQ2 = <<"classic-q2">>,
    declare(Ch, DQ2),
    assert_queue_type(Server, DQ2, classic).

declare_invalid_properties(Config) ->
    Server = rabbit_ct_broker_helpers:get_node_config(Config, 0, nodename),
    LQ = ?config(queue_name, Config),

    ?assertExit(
       {{shutdown, {server_initiated_close, 406, _}}, _},
       amqp_channel:call(
         rabbit_ct_client_helpers:open_channel(Config, Server),
         #'queue.declare'{queue     = LQ,
                          auto_delete = true,
                          durable   = true,
                          arguments = [{<<"x-queue-type">>, longstr, <<"quorum">>}]})),
    ?assertExit(
       {{shutdown, {server_initiated_close, 406, _}}, _},
       amqp_channel:call(
         rabbit_ct_client_helpers:open_channel(Config, Server),
         #'queue.declare'{queue     = LQ,
                          exclusive = true,
                          durable   = true,
                          arguments = [{<<"x-queue-type">>, longstr, <<"quorum">>}]})),
    ?assertExit(
       {{shutdown, {server_initiated_close, 406, _}}, _},
       amqp_channel:call(
         rabbit_ct_client_helpers:open_channel(Config, Server),
         #'queue.declare'{queue     = LQ,
                          durable   = false,
                          arguments = [{<<"x-queue-type">>, longstr, <<"quorum">>}]})).

declare_invalid_args(Config) ->
    Server = rabbit_ct_broker_helpers:get_node_config(Config, 0, nodename),
    LQ = ?config(queue_name, Config),

    ?assertExit(
       {{shutdown, {server_initiated_close, 406, _}}, _},
       declare(rabbit_ct_client_helpers:open_channel(Config, Server),
               LQ, [{<<"x-queue-type">>, longstr, <<"quorum">>},
                    {<<"x-expires">>, long, 2000}])),
    ?assertExit(
       {{shutdown, {server_initiated_close, 406, _}}, _},
       declare(rabbit_ct_client_helpers:open_channel(Config, Server),
               LQ, [{<<"x-queue-type">>, longstr, <<"quorum">>},
                    {<<"x-message-ttl">>, long, 2000}])),
    ?assertExit(
       {{shutdown, {server_initiated_close, 406, _}}, _},
       declare(rabbit_ct_client_helpers:open_channel(Config, Server),
               LQ, [{<<"x-queue-type">>, longstr, <<"quorum">>},
                    {<<"x-max-length">>, long, 2000}])),
    ?assertExit(
       {{shutdown, {server_initiated_close, 406, _}}, _},
       declare(rabbit_ct_client_helpers:open_channel(Config, Server),
               LQ, [{<<"x-queue-type">>, longstr, <<"quorum">>},
                    {<<"x-max-length-bytes">>, long, 2000}])),

    ?assertExit(
       {{shutdown, {server_initiated_close, 406, _}}, _},
       declare(rabbit_ct_client_helpers:open_channel(Config, Server),
               LQ, [{<<"x-queue-type">>, longstr, <<"quorum">>},
                    {<<"x-max-priority">>, long, 2000}])),

    ?assertExit(
       {{shutdown, {server_initiated_close, 406, _}}, _},
       declare(rabbit_ct_client_helpers:open_channel(Config, Server),
               LQ, [{<<"x-queue-type">>, longstr, <<"quorum">>},
                    {<<"x-overflow">>, longstr, <<"drop-head">>}])),

    ?assertExit(
       {{shutdown, {server_initiated_close, 406, _}}, _},
       declare(rabbit_ct_client_helpers:open_channel(Config, Server),
               LQ, [{<<"x-queue-type">>, longstr, <<"quorum">>},
                    {<<"x-queue-mode">>, longstr, <<"lazy">>}])),

    ?assertExit(
       {{shutdown, {server_initiated_close, 406, _}}, _},
       declare(rabbit_ct_client_helpers:open_channel(Config, Server),
               LQ, [{<<"x-queue-type">>, longstr, <<"quorum">>},
                    {<<"x-quorum-initial-group-size">>, longstr, <<"hop">>}])),

    ?assertExit(
       {{shutdown, {server_initiated_close, 406, _}}, _},
       declare(rabbit_ct_client_helpers:open_channel(Config, Server),
               LQ, [{<<"x-queue-type">>, longstr, <<"quorum">>},
                    {<<"x-quorum-initial-group-size">>, long, 0}])).

start_queue(Config) ->
    Server = rabbit_ct_broker_helpers:get_node_config(Config, 0, nodename),

    Ch = rabbit_ct_client_helpers:open_channel(Config, Server),
    LQ = ?config(queue_name, Config),
    ?assertEqual({'queue.declare_ok', LQ, 0, 0},
                 declare(Ch, LQ, [{<<"x-queue-type">>, longstr, <<"quorum">>}])),

    %% Check that the application and one ra node are up
    ?assertMatch({ra, _, _}, lists:keyfind(ra, 1,
                                           rpc:call(Server, application, which_applications, []))),
    ?assertMatch([_], rpc:call(Server, supervisor, which_children, [ra_server_sup_sup])),

    %% Test declare an existing queue
    ?assertEqual({'queue.declare_ok', LQ, 0, 0},
                 declare(Ch, LQ, [{<<"x-queue-type">>, longstr, <<"quorum">>}])),

    %% Test declare with same arguments
    ?assertEqual({'queue.declare_ok', LQ, 0, 0},
                 declare(Ch, LQ, [{<<"x-queue-type">>, longstr, <<"quorum">>}])),

    %% Test declare an existing queue with different arguments
    ?assertExit(_, declare(Ch, LQ, [])),

    %% Check that the application and process are still up
    ?assertMatch({ra, _, _}, lists:keyfind(ra, 1,
                                           rpc:call(Server, application, which_applications, []))),
    ?assertMatch([_], rpc:call(Server, supervisor, which_children, [ra_server_sup_sup])).

start_queue_concurrent(Config) ->
    Servers = rabbit_ct_broker_helpers:get_node_configs(Config, nodename),
    LQ = ?config(queue_name, Config),
    Self = self(),
    [begin
         _ = spawn_link(fun () ->
                                {_Conn, Ch} = rabbit_ct_client_helpers:open_connection_and_channel(Config, Server),
                                %% Test declare an existing queue
                                ?assertEqual({'queue.declare_ok', LQ, 0, 0},
                                             declare(Ch, LQ,
                                                     [{<<"x-queue-type">>,
                                                       longstr,
                                                       <<"quorum">>}])),
                                Self ! {done, Server}
                        end)
     end || Server <- Servers],

    [begin
         receive {done, Server} -> ok
         after 5000 -> exit({await_done_timeout, Server})
         end
     end || Server <- Servers],


    ok.

quorum_cluster_size_3(Config) ->
    quorum_cluster_size_x(Config, 3, 3).

quorum_cluster_size_7(Config) ->
    quorum_cluster_size_x(Config, 7, 5).

quorum_cluster_size_x(Config, Max, Expected) ->
    Server = rabbit_ct_broker_helpers:get_node_config(Config, 0, nodename),

    Ch = rabbit_ct_client_helpers:open_channel(Config, Server),
    QQ = ?config(queue_name, Config),
    RaName = ra_name(QQ),
    ?assertEqual({'queue.declare_ok', QQ, 0, 0},
                 declare(Ch, QQ, [{<<"x-queue-type">>, longstr, <<"quorum">>},
                                  {<<"x-quorum-initial-group-size">>, long, Max}])),
    {ok, Members, _} = ra:members({RaName, Server}),
    ?assertEqual(Expected, length(Members)),
    Info = rpc:call(Server, rabbit_quorum_queue, infos,
                    [rabbit_misc:r(<<"/">>, queue, QQ)]),
    MembersQ = proplists:get_value(members, Info),
    ?assertEqual(Expected, length(MembersQ)).

stop_queue(Config) ->
    Server = rabbit_ct_broker_helpers:get_node_config(Config, 0, nodename),

    Ch = rabbit_ct_client_helpers:open_channel(Config, Server),
    LQ = ?config(queue_name, Config),
    ?assertEqual({'queue.declare_ok', LQ, 0, 0},
                 declare(Ch, LQ, [{<<"x-queue-type">>, longstr, <<"quorum">>}])),

    %% Check that the application and one ra node are up
    ?assertMatch({ra, _, _}, lists:keyfind(ra, 1,
                                           rpc:call(Server, application, which_applications, []))),
    ?assertMatch([_], rpc:call(Server, supervisor, which_children, [ra_server_sup_sup])),

    %% Delete the quorum queue
    ?assertMatch(#'queue.delete_ok'{}, amqp_channel:call(Ch, #'queue.delete'{queue = LQ})),
    %% Check that the application and process are down
    wait_until(fun() ->
                       [] == rpc:call(Server, supervisor, which_children, [ra_server_sup_sup])
               end),
    ?assertMatch({ra, _, _}, lists:keyfind(ra, 1,
                                           rpc:call(Server, application, which_applications, []))).

restart_queue(Config) ->
    Server = rabbit_ct_broker_helpers:get_node_config(Config, 0, nodename),

    Ch = rabbit_ct_client_helpers:open_channel(Config, Server),
    LQ = ?config(queue_name, Config),
    ?assertEqual({'queue.declare_ok', LQ, 0, 0},
                 declare(Ch, LQ, [{<<"x-queue-type">>, longstr, <<"quorum">>}])),

    ok = rabbit_ct_broker_helpers:stop_node(Config, Server),
    ok = rabbit_ct_broker_helpers:start_node(Config, Server),

    %% Check that the application and one ra node are up
    ?assertMatch({ra, _, _}, lists:keyfind(ra, 1,
                                           rpc:call(Server, application, which_applications, []))),
    ?assertMatch([_], rpc:call(Server, supervisor, which_children, [ra_server_sup_sup])).

idempotent_recover(Config) ->
    Server = rabbit_ct_broker_helpers:get_node_config(Config, 0, nodename),

    Ch = rabbit_ct_client_helpers:open_channel(Config, Server),
    LQ = ?config(queue_name, Config),
    ?assertEqual({'queue.declare_ok', LQ, 0, 0},
                 declare(Ch, LQ, [{<<"x-queue-type">>, longstr, <<"quorum">>}])),

    %% kill default vhost to trigger recovery
    [{_, SupWrapperPid, _, _} | _] = rpc:call(Server, supervisor,
                                              which_children,
                                              [rabbit_vhost_sup_sup]),
    [{_, Pid, _, _} | _] = rpc:call(Server, supervisor,
                                    which_children,
                                    [SupWrapperPid]),
    %% kill the vhost process to trigger recover
    rpc:call(Server, erlang, exit, [Pid, kill]),

    timer:sleep(1000),
    %% validate quorum queue is still functional
    RaName = ra_name(LQ),
    {ok, _, _} = ra:members({RaName, Server}),
    %% validate vhosts are running - or rather validate that at least one
    %% vhost per cluster is running
    [begin
         #{cluster_state := ServerStatuses} = maps:from_list(I),
         ?assertMatch(#{Server := running}, maps:from_list(ServerStatuses))
     end || I <- rpc:call(Server, rabbit_vhost,info_all, [])],
    ok.

vhost_with_quorum_queue_is_deleted(Config) ->
    Node = rabbit_ct_broker_helpers:get_node_config(Config, 0, nodename),
    VHost = <<"vhost2">>,
    QName = atom_to_binary(?FUNCTION_NAME, utf8),
    RaName = binary_to_atom(<<VHost/binary, "_", QName/binary>>, utf8),
    User = ?config(rmq_username, Config),
    ok = rabbit_ct_broker_helpers:add_vhost(Config, Node, VHost, User),
    ok = rabbit_ct_broker_helpers:set_full_permissions(Config, User, VHost),
    Conn = rabbit_ct_client_helpers:open_unmanaged_connection(Config, Node,
                                                              VHost),
    {ok, Ch} = amqp_connection:open_channel(Conn),
    ?assertEqual({'queue.declare_ok', QName, 0, 0},
                 declare(Ch, QName, [{<<"x-queue-type">>, longstr, <<"quorum">>}])),

    UId = rpc:call(Node, ra_directory, where_is, [RaName]),
    ?assert(UId =/= undefined),
    ok = rabbit_ct_broker_helpers:delete_vhost(Config, VHost),
    %% validate quorum queues got deleted
    undefined = rpc:call(Node, ra_directory, where_is, [RaName]),
    ok.

restart_all_types(Config) ->
    %% Test the node restart with both types of queues (quorum and classic) to
    %% ensure there are no regressions
    Server = rabbit_ct_broker_helpers:get_node_config(Config, 0, nodename),

    Ch = rabbit_ct_client_helpers:open_channel(Config, Server),
    QQ1 = <<"restart_all_types-qq1">>,
    ?assertEqual({'queue.declare_ok', QQ1, 0, 0},
                 declare(Ch, QQ1, [{<<"x-queue-type">>, longstr, <<"quorum">>}])),
    QQ2 = <<"restart_all_types-qq2">>,
    ?assertEqual({'queue.declare_ok', QQ2, 0, 0},
                 declare(Ch, QQ2, [{<<"x-queue-type">>, longstr, <<"quorum">>}])),

    CQ1 = <<"restart_all_types-classic1">>,
    ?assertEqual({'queue.declare_ok', CQ1, 0, 0}, declare(Ch, CQ1, [])),
    rabbit_ct_client_helpers:publish(Ch, CQ1, 1),
    CQ2 = <<"restart_all_types-classic2">>,
    ?assertEqual({'queue.declare_ok', CQ2, 0, 0}, declare(Ch, CQ2, [])),
    rabbit_ct_client_helpers:publish(Ch, CQ2, 1),

    ok = rabbit_ct_broker_helpers:stop_node(Config, Server),
    ok = rabbit_ct_broker_helpers:start_node(Config, Server),

    %% Check that the application and two ra nodes are up
    ?assertMatch({ra, _, _}, lists:keyfind(ra, 1,
                                           rpc:call(Server, application, which_applications, []))),
    ?assertMatch([_,_], rpc:call(Server, supervisor, which_children, [ra_server_sup_sup])),
    %% Check the classic queues restarted correctly
    Ch2 = rabbit_ct_client_helpers:open_channel(Config, Server),
    {#'basic.get_ok'{}, #amqp_msg{}} =
        amqp_channel:call(Ch2, #'basic.get'{queue  = CQ1, no_ack = false}),
    {#'basic.get_ok'{}, #amqp_msg{}} =
        amqp_channel:call(Ch2, #'basic.get'{queue  = CQ2, no_ack = false}),
    delete_queues(Ch2, [QQ1, QQ2, CQ1, CQ2]).

delete_queues(Ch, Queues) ->
    [amqp_channel:call(Ch, #'queue.delete'{queue = Q}) ||  Q <- Queues].

stop_start_rabbit_app(Config) ->
    %% Test start/stop of rabbit app with both types of queues (quorum and
    %%  classic) to ensure there are no regressions
    Server = rabbit_ct_broker_helpers:get_node_config(Config, 0, nodename),

    Ch = rabbit_ct_client_helpers:open_channel(Config, Server),
    QQ1 = <<"stop_start_rabbit_app-qq">>,
    ?assertEqual({'queue.declare_ok', QQ1, 0, 0},
                 declare(Ch, QQ1, [{<<"x-queue-type">>, longstr, <<"quorum">>}])),
    QQ2 = <<"quorum-q2">>,
    ?assertEqual({'queue.declare_ok', QQ2, 0, 0},
                 declare(Ch, QQ2, [{<<"x-queue-type">>, longstr, <<"quorum">>}])),

    CQ1 = <<"stop_start_rabbit_app-classic">>,
    ?assertEqual({'queue.declare_ok', CQ1, 0, 0}, declare(Ch, CQ1, [])),
    rabbit_ct_client_helpers:publish(Ch, CQ1, 1),
    CQ2 = <<"stop_start_rabbit_app-classic2">>,
    ?assertEqual({'queue.declare_ok', CQ2, 0, 0}, declare(Ch, CQ2, [])),
    rabbit_ct_client_helpers:publish(Ch, CQ2, 1),

    rabbit_control_helper:command(stop_app, Server),
    %% Check the ra application has stopped (thus its supervisor and queues)
    ?assertMatch(false, lists:keyfind(ra, 1,
                                      rpc:call(Server, application, which_applications, []))),

    rabbit_control_helper:command(start_app, Server),

    %% Check that the application and two ra nodes are up
    ?assertMatch({ra, _, _}, lists:keyfind(ra, 1,
                                           rpc:call(Server, application, which_applications, []))),
    ?assertMatch([_,_], rpc:call(Server, supervisor, which_children, [ra_server_sup_sup])),
    %% Check the classic queues restarted correctly
    Ch2 = rabbit_ct_client_helpers:open_channel(Config, Server),
    {#'basic.get_ok'{}, #amqp_msg{}} =
        amqp_channel:call(Ch2, #'basic.get'{queue  = CQ1, no_ack = false}),
    {#'basic.get_ok'{}, #amqp_msg{}} =
        amqp_channel:call(Ch2, #'basic.get'{queue  = CQ2, no_ack = false}),
    delete_queues(Ch2, [QQ1, QQ2, CQ1, CQ2]).

publish(Config) ->
    [Server | _] = Servers = rabbit_ct_broker_helpers:get_node_configs(Config, nodename),

    Ch = rabbit_ct_client_helpers:open_channel(Config, Server),
    QQ = ?config(queue_name, Config),
    ?assertEqual({'queue.declare_ok', QQ, 0, 0},
                 declare(Ch, QQ, [{<<"x-queue-type">>, longstr, <<"quorum">>}])),
    publish(Ch, QQ),
    Name = ra_name(QQ),
    wait_for_messages_ready(Servers, Name, 1),
    wait_for_messages_pending_ack(Servers, Name, 0).

publish_confirm(Ch, QName) ->
    publish(Ch, QName),
    amqp_channel:register_confirm_handler(Ch, self()),
    ct:pal("waiting for confirms from ~s", [QName]),
    ok = receive
             #'basic.ack'{}  -> ok;
             #'basic.nack'{} -> fail
         after 2500 ->
                   exit(confirm_timeout)
         end,
    ct:pal("CONFIRMED! ~s", [QName]),
    ok.

publish_and_restart(Config) ->
    %% Test the node restart with both types of queues (quorum and classic) to
    %% ensure there are no regressions
    [Server | _] = Servers = rabbit_ct_broker_helpers:get_node_configs(Config, nodename),

    Ch = rabbit_ct_client_helpers:open_channel(Config, Server),
    QQ = ?config(queue_name, Config),
    RaName = ra_name(QQ),
    ?assertEqual({'queue.declare_ok', QQ, 0, 0},
                 declare(Ch, QQ, [{<<"x-queue-type">>, longstr, <<"quorum">>}])),
    publish(Ch, QQ),
    wait_for_messages_ready(Servers, RaName, 1),
    wait_for_messages_pending_ack(Servers, RaName, 0),

    ok = rabbit_ct_broker_helpers:stop_node(Config, Server),
    ok = rabbit_ct_broker_helpers:start_node(Config, Server),

    wait_for_messages_ready(Servers, RaName, 1),
    wait_for_messages_pending_ack(Servers, RaName, 0),
    publish(rabbit_ct_client_helpers:open_channel(Config, Server), QQ),
    wait_for_messages_ready(Servers, RaName, 2),
    wait_for_messages_pending_ack(Servers, RaName, 0).

consume(Config) ->
    [Server | _] = Servers = rabbit_ct_broker_helpers:get_node_configs(Config, nodename),

    Ch = rabbit_ct_client_helpers:open_channel(Config, Server),
    QQ = ?config(queue_name, Config),
    ?assertEqual({'queue.declare_ok', QQ, 0, 0},
                 declare(Ch, QQ, [{<<"x-queue-type">>, longstr, <<"quorum">>}])),

    RaName = ra_name(QQ),
    publish(Ch, QQ),
    wait_for_messages_ready(Servers, RaName, 1),
    wait_for_messages_pending_ack(Servers, RaName, 0),
    consume(Ch, QQ, false),
    wait_for_messages_ready(Servers, RaName, 0),
    wait_for_messages_pending_ack(Servers, RaName, 1),
    rabbit_ct_client_helpers:close_channel(Ch),
    wait_for_messages_ready(Servers, RaName, 1),
    wait_for_messages_pending_ack(Servers, RaName, 0).

consume_first_empty(Config) ->
    [Server | _] = Servers = rabbit_ct_broker_helpers:get_node_configs(Config, nodename),

    Ch = rabbit_ct_client_helpers:open_channel(Config, Server),
    QQ = ?config(queue_name, Config),
    ?assertEqual({'queue.declare_ok', QQ, 0, 0},
                 declare(Ch, QQ, [{<<"x-queue-type">>, longstr, <<"quorum">>}])),

    RaName = ra_name(QQ),
    consume_empty(Ch, QQ, false),
    publish(Ch, QQ),
    wait_for_messages_ready(Servers, RaName, 1),
    wait_for_messages_pending_ack(Servers, RaName, 0),
    consume(Ch, QQ, false),
    rabbit_ct_client_helpers:close_channel(Ch).

consume_in_minority(Config) ->
    [Server0, Server1, Server2] =
        rabbit_ct_broker_helpers:get_node_configs(Config, nodename),

    Ch = rabbit_ct_client_helpers:open_channel(Config, Server0),
    QQ = ?config(queue_name, Config),
    ?assertEqual({'queue.declare_ok', QQ, 0, 0},
                 declare(Ch, QQ, [{<<"x-queue-type">>, longstr, <<"quorum">>}])),

    ok = rabbit_ct_broker_helpers:stop_node(Config, Server1),
    ok = rabbit_ct_broker_helpers:stop_node(Config, Server2),

    ?assertExit({{shutdown, {connection_closing, {server_initiated_close, 541, _}}}, _},
                amqp_channel:call(Ch, #'basic.get'{queue = QQ,
                                                   no_ack = false})).

consume_and_autoack(Config) ->
    [Server | _] = Servers = rabbit_ct_broker_helpers:get_node_configs(Config, nodename),

    Ch = rabbit_ct_client_helpers:open_channel(Config, Server),
    QQ = ?config(queue_name, Config),
    ?assertEqual({'queue.declare_ok', QQ, 0, 0},
                 declare(Ch, QQ, [{<<"x-queue-type">>, longstr, <<"quorum">>}])),
    RaName = ra_name(QQ),
    publish(Ch, QQ),
    wait_for_messages_ready(Servers, RaName, 1),
    wait_for_messages_pending_ack(Servers, RaName, 0),
    consume(Ch, QQ, true),
    wait_for_messages_ready(Servers, RaName, 0),
    wait_for_messages_pending_ack(Servers, RaName, 0),
    rabbit_ct_client_helpers:close_channel(Ch),
    wait_for_messages_ready(Servers, RaName, 0),
    wait_for_messages_pending_ack(Servers, RaName, 0).

consume_from_empty_queue(Config) ->
    Server = rabbit_ct_broker_helpers:get_node_config(Config, 0, nodename),

    Ch = rabbit_ct_client_helpers:open_channel(Config, Server),
    QQ = ?config(queue_name, Config),
    ?assertEqual({'queue.declare_ok', QQ, 0, 0},
                 declare(Ch, QQ, [{<<"x-queue-type">>, longstr, <<"quorum">>}])),

    consume_empty(Ch, QQ, false).

subscribe(Config) ->
    [Server | _] = Servers = rabbit_ct_broker_helpers:get_node_configs(Config, nodename),

    Ch = rabbit_ct_client_helpers:open_channel(Config, Server),
    QQ = ?config(queue_name, Config),
    ?assertEqual({'queue.declare_ok', QQ, 0, 0},
                 declare(Ch, QQ, [{<<"x-queue-type">>, longstr, <<"quorum">>}])),

    qos(Ch, 10, false),
    RaName = ra_name(QQ),
    publish(Ch, QQ),
    wait_for_messages_ready(Servers, RaName, 1),
    wait_for_messages_pending_ack(Servers, RaName, 0),
    subscribe(Ch, QQ, false),
    receive_basic_deliver(false),
    wait_for_messages_ready(Servers, RaName, 0),
    wait_for_messages_pending_ack(Servers, RaName, 1),
    %% validate we can retrieve the consumers
    [Consumer] = rpc:call(Server, rabbit_amqqueue, consumers_all, [<<"/">>]),
    ct:pal("Consumer ~p", [Consumer]),
    ?assert(is_pid(proplists:get_value(channel_pid, Consumer))),
    ?assert(is_binary(proplists:get_value(consumer_tag, Consumer))),
    ?assertEqual(true, proplists:get_value(ack_required, Consumer)),
    ?assertEqual(10, proplists:get_value(prefetch_count, Consumer)),
    ?assertEqual([], proplists:get_value(arguments, Consumer)),
    rabbit_ct_client_helpers:close_channel(Ch),
    wait_for_messages_ready(Servers, RaName, 1),
    wait_for_messages_pending_ack(Servers, RaName, 0).

subscribe_should_fail_when_global_qos_true(Config) ->
    [Server | _] = Servers = rabbit_ct_broker_helpers:get_node_configs(Config, nodename),

    Ch = rabbit_ct_client_helpers:open_channel(Config, Server),
    QQ = ?config(queue_name, Config),
    ?assertEqual({'queue.declare_ok', QQ, 0, 0},
                 declare(Ch, QQ, [{<<"x-queue-type">>, longstr, <<"quorum">>}])),

    RaName = ra_name(QQ),
    qos(Ch, 10, true),
    publish(Ch, QQ),
    wait_for_messages_ready(Servers, RaName, 1),
    wait_for_messages_pending_ack(Servers, RaName, 0),
    try subscribe(Ch, QQ, false) of
        _ -> exit(subscribe_should_not_pass)
    catch
        _:_ = Err ->
        ct:pal("Err ~p", [Err])
    end,
    ok.

subscribe_with_autoack(Config) ->
    [Server | _] = Servers = rabbit_ct_broker_helpers:get_node_configs(Config, nodename),

    Ch = rabbit_ct_client_helpers:open_channel(Config, Server),
    QQ = ?config(queue_name, Config),
    ?assertEqual({'queue.declare_ok', QQ, 0, 0},
                 declare(Ch, QQ, [{<<"x-queue-type">>, longstr, <<"quorum">>}])),

    RaName = ra_name(QQ),
    publish(Ch, QQ),
    publish(Ch, QQ),
    wait_for_messages_ready(Servers, RaName, 2),
    wait_for_messages_pending_ack(Servers, RaName, 0),
    subscribe(Ch, QQ, true),
    receive_basic_deliver(false),
    receive_basic_deliver(false),
    wait_for_messages_ready(Servers, RaName, 0),
    wait_for_messages_pending_ack(Servers, RaName, 0),
    rabbit_ct_client_helpers:close_channel(Ch),
    wait_for_messages_ready(Servers, RaName, 0),
    wait_for_messages_pending_ack(Servers, RaName, 0).

consume_and_ack(Config) ->
    [Server | _] = Servers = rabbit_ct_broker_helpers:get_node_configs(Config, nodename),

    Ch = rabbit_ct_client_helpers:open_channel(Config, Server),
    QQ = ?config(queue_name, Config),
    ?assertEqual({'queue.declare_ok', QQ, 0, 0},
                 declare(Ch, QQ, [{<<"x-queue-type">>, longstr, <<"quorum">>}])),

    RaName = ra_name(QQ),
    publish(Ch, QQ),
    wait_for_messages_ready(Servers, RaName, 1),
    wait_for_messages_pending_ack(Servers, RaName, 0),
    DeliveryTag = consume(Ch, QQ, false),
    wait_for_messages_ready(Servers, RaName, 0),
    wait_for_messages_pending_ack(Servers, RaName, 1),
    amqp_channel:cast(Ch, #'basic.ack'{delivery_tag = DeliveryTag}),
    wait_for_messages_ready(Servers, RaName, 0),
    wait_for_messages_pending_ack(Servers, RaName, 0).

consume_and_multiple_ack(Config) ->
    [Server | _] = Servers = rabbit_ct_broker_helpers:get_node_configs(Config, nodename),

    Ch = rabbit_ct_client_helpers:open_channel(Config, Server),
    QQ = ?config(queue_name, Config),
    ?assertEqual({'queue.declare_ok', QQ, 0, 0},
                 declare(Ch, QQ, [{<<"x-queue-type">>, longstr, <<"quorum">>}])),

    RaName = ra_name(QQ),
    publish(Ch, QQ),
    publish(Ch, QQ),
    publish(Ch, QQ),
    wait_for_messages_ready(Servers, RaName, 3),
    wait_for_messages_pending_ack(Servers, RaName, 0),
    _ = consume(Ch, QQ, false),
    _ = consume(Ch, QQ, false),
    DeliveryTag = consume(Ch, QQ, false),
    wait_for_messages_ready(Servers, RaName, 0),
    wait_for_messages_pending_ack(Servers, RaName, 3),
    amqp_channel:cast(Ch, #'basic.ack'{delivery_tag = DeliveryTag,
                                       multiple     = true}),
    wait_for_messages_ready(Servers, RaName, 0),
    wait_for_messages_pending_ack(Servers, RaName, 0).

subscribe_and_ack(Config) ->
    [Server | _] = Servers = rabbit_ct_broker_helpers:get_node_configs(Config, nodename),

    Ch = rabbit_ct_client_helpers:open_channel(Config, Server),
    QQ = ?config(queue_name, Config),
    ?assertEqual({'queue.declare_ok', QQ, 0, 0},
                 declare(Ch, QQ, [{<<"x-queue-type">>, longstr, <<"quorum">>}])),

    RaName = ra_name(QQ),
    publish(Ch, QQ),
    wait_for_messages_ready(Servers, RaName, 1),
    wait_for_messages_pending_ack(Servers, RaName, 0),
    subscribe(Ch, QQ, false),
    receive
        {#'basic.deliver'{delivery_tag = DeliveryTag}, _} ->
            wait_for_messages_ready(Servers, RaName, 0),
            wait_for_messages_pending_ack(Servers, RaName, 1),
            amqp_channel:cast(Ch, #'basic.ack'{delivery_tag = DeliveryTag}),
            wait_for_messages_ready(Servers, RaName, 0),
            wait_for_messages_pending_ack(Servers, RaName, 0)
    end.

subscribe_and_multiple_ack(Config) ->
    [Server | _] = Servers = rabbit_ct_broker_helpers:get_node_configs(Config, nodename),

    Ch = rabbit_ct_client_helpers:open_channel(Config, Server),
    QQ = ?config(queue_name, Config),
    ?assertEqual({'queue.declare_ok', QQ, 0, 0},
                 declare(Ch, QQ, [{<<"x-queue-type">>, longstr, <<"quorum">>}])),

    RaName = ra_name(QQ),
    publish(Ch, QQ),
    publish(Ch, QQ),
    publish(Ch, QQ),
    wait_for_messages_ready(Servers, RaName, 3),
    wait_for_messages_pending_ack(Servers, RaName, 0),
    subscribe(Ch, QQ, false),
    receive_basic_deliver(false),
    receive_basic_deliver(false),
    receive
        {#'basic.deliver'{delivery_tag = DeliveryTag}, _} ->
            wait_for_messages_ready(Servers, RaName, 0),
            wait_for_messages_pending_ack(Servers, RaName, 3),
            amqp_channel:cast(Ch, #'basic.ack'{delivery_tag = DeliveryTag,
                                               multiple     = true}),
            wait_for_messages_ready(Servers, RaName, 0),
            wait_for_messages_pending_ack(Servers, RaName, 0)
    end.

consume_and_requeue_nack(Config) ->
    [Server | _] = Servers = rabbit_ct_broker_helpers:get_node_configs(Config, nodename),

    Ch = rabbit_ct_client_helpers:open_channel(Config, Server),
    QQ = ?config(queue_name, Config),
    ?assertEqual({'queue.declare_ok', QQ, 0, 0},
                 declare(Ch, QQ, [{<<"x-queue-type">>, longstr, <<"quorum">>}])),

    RaName = ra_name(QQ),
    publish(Ch, QQ),
    publish(Ch, QQ),
    wait_for_messages_ready(Servers, RaName, 2),
    wait_for_messages_pending_ack(Servers, RaName, 0),
    DeliveryTag = consume(Ch, QQ, false),
    wait_for_messages_ready(Servers, RaName, 1),
    wait_for_messages_pending_ack(Servers, RaName, 1),
    amqp_channel:cast(Ch, #'basic.nack'{delivery_tag = DeliveryTag,
                                        multiple     = false,
                                        requeue      = true}),
    wait_for_messages_ready(Servers, RaName, 2),
    wait_for_messages_pending_ack(Servers, RaName, 0).

consume_and_requeue_multiple_nack(Config) ->
    [Server | _] = Servers = rabbit_ct_broker_helpers:get_node_configs(Config, nodename),

    Ch = rabbit_ct_client_helpers:open_channel(Config, Server),
    QQ = ?config(queue_name, Config),
    ?assertEqual({'queue.declare_ok', QQ, 0, 0},
                 declare(Ch, QQ, [{<<"x-queue-type">>, longstr, <<"quorum">>}])),

    RaName = ra_name(QQ),
    publish(Ch, QQ),
    publish(Ch, QQ),
    publish(Ch, QQ),
    wait_for_messages_ready(Servers, RaName, 3),
    wait_for_messages_pending_ack(Servers, RaName, 0),
    _ = consume(Ch, QQ, false),
    _ = consume(Ch, QQ, false),
    DeliveryTag = consume(Ch, QQ, false),
    wait_for_messages_ready(Servers, RaName, 0),
    wait_for_messages_pending_ack(Servers, RaName, 3),
    amqp_channel:cast(Ch, #'basic.nack'{delivery_tag = DeliveryTag,
                                        multiple     = true,
                                        requeue      = true}),
    wait_for_messages_ready(Servers, RaName, 3),
    wait_for_messages_pending_ack(Servers, RaName, 0).

consume_and_nack(Config) ->
    [Server | _] = Servers = rabbit_ct_broker_helpers:get_node_configs(Config, nodename),

    Ch = rabbit_ct_client_helpers:open_channel(Config, Server),
    QQ = ?config(queue_name, Config),
    ?assertEqual({'queue.declare_ok', QQ, 0, 0},
                 declare(Ch, QQ, [{<<"x-queue-type">>, longstr, <<"quorum">>}])),

    RaName = ra_name(QQ),
    publish(Ch, QQ),
    wait_for_messages_ready(Servers, RaName, 1),
    wait_for_messages_pending_ack(Servers, RaName, 0),
    DeliveryTag = consume(Ch, QQ, false),
    wait_for_messages_ready(Servers, RaName, 0),
    wait_for_messages_pending_ack(Servers, RaName, 1),
    amqp_channel:cast(Ch, #'basic.nack'{delivery_tag = DeliveryTag,
                                        multiple     = false,
                                        requeue      = false}),
    wait_for_messages_ready(Servers, RaName, 0),
    wait_for_messages_pending_ack(Servers, RaName, 0).

consume_and_multiple_nack(Config) ->
    [Server | _] = Servers = rabbit_ct_broker_helpers:get_node_configs(Config, nodename),

    Ch = rabbit_ct_client_helpers:open_channel(Config, Server),
    QQ = ?config(queue_name, Config),
    ?assertEqual({'queue.declare_ok', QQ, 0, 0},
                 declare(Ch, QQ, [{<<"x-queue-type">>, longstr, <<"quorum">>}])),

    RaName = ra_name(QQ),
    publish(Ch, QQ),
    publish(Ch, QQ),
    publish(Ch, QQ),
    wait_for_messages_ready(Servers, RaName, 3),
    wait_for_messages_pending_ack(Servers, RaName, 0),
    _ = consume(Ch, QQ, false),
    _ = consume(Ch, QQ, false),
    DeliveryTag = consume(Ch, QQ, false),
    wait_for_messages_ready(Servers, RaName, 0),
    wait_for_messages_pending_ack(Servers, RaName, 3),
    amqp_channel:cast(Ch, #'basic.nack'{delivery_tag = DeliveryTag,
                                        multiple     = true,
                                        requeue      = false}),
    wait_for_messages_ready(Servers, RaName, 0),
    wait_for_messages_pending_ack(Servers, RaName, 0).

subscribe_and_requeue_multiple_nack(Config) ->
    [Server | _] = Servers = rabbit_ct_broker_helpers:get_node_configs(Config, nodename),

    Ch = rabbit_ct_client_helpers:open_channel(Config, Server),
    QQ = ?config(queue_name, Config),
    ?assertEqual({'queue.declare_ok', QQ, 0, 0},
                 declare(Ch, QQ, [{<<"x-queue-type">>, longstr, <<"quorum">>}])),

    RaName = ra_name(QQ),
    publish(Ch, QQ),
    publish(Ch, QQ),
    publish(Ch, QQ),
    wait_for_messages_ready(Servers, RaName, 3),
    wait_for_messages_pending_ack(Servers, RaName, 0),
    subscribe(Ch, QQ, false),
    receive_basic_deliver(false),
    receive_basic_deliver(false),
    receive
        {#'basic.deliver'{delivery_tag = DeliveryTag,
                          redelivered  = false}, _} ->
            wait_for_messages_ready(Servers, RaName, 0),
            wait_for_messages_pending_ack(Servers, RaName, 3),
            amqp_channel:cast(Ch, #'basic.nack'{delivery_tag = DeliveryTag,
                                                multiple     = true,
                                                requeue      = true}),
            receive_basic_deliver(true),
            receive_basic_deliver(true),
            receive
                {#'basic.deliver'{delivery_tag = DeliveryTag1,
                                  redelivered  = true}, _} ->
                    wait_for_messages_ready(Servers, RaName, 0),
                    wait_for_messages_pending_ack(Servers, RaName, 3),
                    amqp_channel:cast(Ch, #'basic.ack'{delivery_tag = DeliveryTag1,
                                                       multiple     = true}),
                    wait_for_messages_ready(Servers, RaName, 0),
                    wait_for_messages_pending_ack(Servers, RaName, 0)
            end
    end.

subscribe_and_requeue_nack(Config) ->
    [Server | _] = Servers = rabbit_ct_broker_helpers:get_node_configs(Config, nodename),

    Ch = rabbit_ct_client_helpers:open_channel(Config, Server),
    QQ = ?config(queue_name, Config),
    ?assertEqual({'queue.declare_ok', QQ, 0, 0},
                 declare(Ch, QQ, [{<<"x-queue-type">>, longstr, <<"quorum">>}])),

    RaName = ra_name(QQ),
    publish(Ch, QQ),
    wait_for_messages_ready(Servers, RaName, 1),
    wait_for_messages_pending_ack(Servers, RaName, 0),
    subscribe(Ch, QQ, false),
    receive
        {#'basic.deliver'{delivery_tag = DeliveryTag,
                          redelivered  = false}, _} ->
            wait_for_messages_ready(Servers, RaName, 0),
            wait_for_messages_pending_ack(Servers, RaName, 1),
            amqp_channel:cast(Ch, #'basic.nack'{delivery_tag = DeliveryTag,
                                                multiple     = false,
                                                requeue      = true}),
            receive
                {#'basic.deliver'{delivery_tag = DeliveryTag1,
                                  redelivered  = true}, _} ->
                    wait_for_messages_ready(Servers, RaName, 0),
                    wait_for_messages_pending_ack(Servers, RaName, 1),
                    amqp_channel:cast(Ch, #'basic.ack'{delivery_tag = DeliveryTag1}),
                    wait_for_messages_ready(Servers, RaName, 0),
                    wait_for_messages_pending_ack(Servers, RaName, 0)
            end
    end.

subscribe_and_nack(Config) ->
    [Server | _] = Servers = rabbit_ct_broker_helpers:get_node_configs(Config, nodename),

    Ch = rabbit_ct_client_helpers:open_channel(Config, Server),
    QQ = ?config(queue_name, Config),
    ?assertEqual({'queue.declare_ok', QQ, 0, 0},
                 declare(Ch, QQ, [{<<"x-queue-type">>, longstr, <<"quorum">>}])),

    RaName = ra_name(QQ),
    publish(Ch, QQ),
    wait_for_messages_ready(Servers, RaName, 1),
    wait_for_messages_pending_ack(Servers, RaName, 0),
    subscribe(Ch, QQ, false),
    receive
        {#'basic.deliver'{delivery_tag = DeliveryTag,
                          redelivered  = false}, _} ->
            wait_for_messages_ready(Servers, RaName, 0),
            wait_for_messages_pending_ack(Servers, RaName, 1),
            amqp_channel:cast(Ch, #'basic.nack'{delivery_tag = DeliveryTag,
                                                multiple     = false,
                                                requeue      = false}),
            wait_for_messages_ready(Servers, RaName, 0),
            wait_for_messages_pending_ack(Servers, RaName, 0)
    end.

subscribe_and_multiple_nack(Config) ->
    [Server | _] = Servers = rabbit_ct_broker_helpers:get_node_configs(Config, nodename),

    Ch = rabbit_ct_client_helpers:open_channel(Config, Server),
    QQ = ?config(queue_name, Config),
    ?assertEqual({'queue.declare_ok', QQ, 0, 0},
                 declare(Ch, QQ, [{<<"x-queue-type">>, longstr, <<"quorum">>}])),

    RaName = ra_name(QQ),
    publish(Ch, QQ),
    publish(Ch, QQ),
    publish(Ch, QQ),
    wait_for_messages_ready(Servers, RaName, 3),
    wait_for_messages_pending_ack(Servers, RaName, 0),
    subscribe(Ch, QQ, false),
    receive_basic_deliver(false),
    receive_basic_deliver(false),
    receive
        {#'basic.deliver'{delivery_tag = DeliveryTag,
                          redelivered  = false}, _} ->
            wait_for_messages_ready(Servers, RaName, 0),
            wait_for_messages_pending_ack(Servers, RaName, 3),
            amqp_channel:cast(Ch, #'basic.nack'{delivery_tag = DeliveryTag,
                                                multiple     = true,
                                                requeue      = false}),
            wait_for_messages_ready(Servers, RaName, 0),
            wait_for_messages_pending_ack(Servers, RaName, 0)
    end.

publisher_confirms(Config) ->
    [Server | _] = Servers = rabbit_ct_broker_helpers:get_node_configs(Config, nodename),

    Ch = rabbit_ct_client_helpers:open_channel(Config, Server),
    QQ = ?config(queue_name, Config),
    ?assertEqual({'queue.declare_ok', QQ, 0, 0},
                 declare(Ch, QQ, [{<<"x-queue-type">>, longstr, <<"quorum">>}])),

    RaName = ra_name(QQ),
    amqp_channel:call(Ch, #'confirm.select'{}),
    amqp_channel:register_confirm_handler(Ch, self()),
    publish(Ch, QQ),
    wait_for_messages_ready(Servers, RaName, 1),
    wait_for_messages_pending_ack(Servers, RaName, 0),
    ct:pal("WAIT FOR CONFIRMS ~n", []),
    amqp_channel:wait_for_confirms(Ch, 5000),
    amqp_channel:unregister_confirm_handler(Ch),
    ok.

publisher_confirms_with_deleted_queue(Config) ->
    [Server | _] = rabbit_ct_broker_helpers:get_node_configs(Config, nodename),
    Ch = rabbit_ct_client_helpers:open_channel(Config, Server),
    QQ = ?config(queue_name, Config),
    ?assertEqual({'queue.declare_ok', QQ, 0, 0},
                 declare(Ch, QQ, [{<<"x-queue-type">>, longstr, <<"quorum">>}])),
    amqp_channel:call(Ch, #'confirm.select'{}),
    amqp_channel:register_confirm_handler(Ch, self()),
    % subscribe(Ch, QQ, false),
    publish(Ch, QQ),
    delete_queues(Ch, [QQ]),
    ct:pal("WAIT FOR CONFIRMS ~n", []),
    amqp_channel:wait_for_confirms_or_die(Ch, 5000),
    amqp_channel:unregister_confirm_handler(Ch),
    ok.

dead_letter_to_classic_queue(Config) ->
    [Server | _] = Servers = rabbit_ct_broker_helpers:get_node_configs(Config, nodename),

    Ch = rabbit_ct_client_helpers:open_channel(Config, Server),
    QQ = ?config(queue_name, Config),
    CQ = <<"classic-dead_letter_to_classic_queue">>,
    ?assertEqual({'queue.declare_ok', QQ, 0, 0},
                 declare(Ch, QQ, [{<<"x-queue-type">>, longstr, <<"quorum">>},
                                  {<<"x-dead-letter-exchange">>, longstr, <<>>},
                                  {<<"x-dead-letter-routing-key">>, longstr, CQ}
                                 ])),
    ?assertEqual({'queue.declare_ok', CQ, 0, 0}, declare(Ch, CQ, [])),
    test_dead_lettering(true, Config, Ch, Servers, ra_name(QQ), QQ, CQ).

test_dead_lettering(PolicySet, Config, Ch, Servers, RaName, Source, Destination) ->
    publish(Ch, Source),
    wait_for_messages_ready(Servers, RaName, 1),
    wait_for_messages_pending_ack(Servers, RaName, 0),
    wait_for_messages(Config, [[Destination, <<"0">>, <<"0">>, <<"0">>]]),
    DeliveryTag = consume(Ch, Source, false),
    wait_for_messages_ready(Servers, RaName, 0), 
    wait_for_messages_pending_ack(Servers, RaName, 1),
    wait_for_messages(Config, [[Destination, <<"0">>, <<"0">>, <<"0">>]]),
    amqp_channel:cast(Ch, #'basic.nack'{delivery_tag = DeliveryTag,
                                        multiple     = false,
                                        requeue      = false}),
    wait_for_messages_ready(Servers, RaName, 0),
    wait_for_messages_pending_ack(Servers, RaName, 0),
    case PolicySet of
        true ->
            wait_for_messages(Config, [[Destination, <<"1">>, <<"1">>, <<"0">>]]),
            _ = consume(Ch, Destination, true);
        false ->
            wait_for_messages(Config, [[Destination, <<"0">>, <<"0">>, <<"0">>]])
    end.

dead_letter_policy(Config) ->
    [Server | _] = Servers = rabbit_ct_broker_helpers:get_node_configs(Config, nodename),

    Ch = rabbit_ct_client_helpers:open_channel(Config, Server),
    QQ = ?config(queue_name, Config),
    CQ = <<"classic-dead_letter_policy">>,
    ?assertEqual({'queue.declare_ok', QQ, 0, 0},
                 declare(Ch, QQ, [{<<"x-queue-type">>, longstr, <<"quorum">>}])),
    ?assertEqual({'queue.declare_ok', CQ, 0, 0}, declare(Ch, CQ, [])),
    ok = rabbit_ct_broker_helpers:set_policy(
           Config, 0, <<"dlx">>, <<"dead_letter.*">>, <<"queues">>,
           [{<<"dead-letter-exchange">>, <<"">>},
            {<<"dead-letter-routing-key">>, CQ}]),
    RaName = ra_name(QQ),
    test_dead_lettering(true, Config, Ch, Servers, RaName, QQ, CQ),
    ok = rabbit_ct_broker_helpers:clear_policy(Config, 0, <<"dlx">>),
    test_dead_lettering(false, Config, Ch, Servers, RaName, QQ, CQ).

dead_letter_to_quorum_queue(Config) ->
    [Server | _] = Servers = rabbit_ct_broker_helpers:get_node_configs(Config, nodename),

    Ch = rabbit_ct_client_helpers:open_channel(Config, Server),
    QQ = ?config(queue_name, Config),
    QQ2 = <<"dead_letter_to_quorum_queue-q2">>,
    ?assertEqual({'queue.declare_ok', QQ, 0, 0},
                 declare(Ch, QQ, [{<<"x-queue-type">>, longstr, <<"quorum">>},
                                  {<<"x-dead-letter-exchange">>, longstr, <<>>},
                                  {<<"x-dead-letter-routing-key">>, longstr, QQ2}
                                 ])),
    ?assertEqual({'queue.declare_ok', QQ2, 0, 0},
                 declare(Ch, QQ2, [{<<"x-queue-type">>, longstr, <<"quorum">>}])),
    RaName = ra_name(QQ),
    RaName2 = ra_name(QQ2),
    publish(Ch, QQ),
    wait_for_messages_ready(Servers, RaName, 1),
    wait_for_messages_pending_ack(Servers, RaName, 0),
    wait_for_messages_ready(Servers, RaName2, 0),
    wait_for_messages_pending_ack(Servers, RaName2, 0),
    DeliveryTag = consume(Ch, QQ, false),
    wait_for_messages_ready(Servers, RaName, 0),
    wait_for_messages_pending_ack(Servers, RaName, 1),
    wait_for_messages_ready(Servers, RaName2, 0),
    wait_for_messages_pending_ack(Servers, RaName2, 0),
    amqp_channel:cast(Ch, #'basic.nack'{delivery_tag = DeliveryTag,
                                        multiple     = false,
                                        requeue      = false}),
    wait_for_messages_ready(Servers, RaName, 0),
    wait_for_messages_pending_ack(Servers, RaName, 0),
    wait_for_messages_ready(Servers, RaName2, 1),
    wait_for_messages_pending_ack(Servers, RaName2, 0),
    _ = consume(Ch, QQ2, false).

dead_letter_from_classic_to_quorum_queue(Config) ->
    [Server | _] = Servers = rabbit_ct_broker_helpers:get_node_configs(Config, nodename),

    Ch = rabbit_ct_client_helpers:open_channel(Config, Server),
    CQ = <<"classic-q-dead_letter_from_classic_to_quorum_queue">>,
    QQ = ?config(queue_name, Config),
    ?assertEqual({'queue.declare_ok', CQ, 0, 0},
                 declare(Ch, CQ, [{<<"x-dead-letter-exchange">>, longstr, <<>>},
                                  {<<"x-dead-letter-routing-key">>, longstr, QQ}
                                 ])),
    ?assertEqual({'queue.declare_ok', QQ, 0, 0},
                 declare(Ch, QQ, [{<<"x-queue-type">>, longstr, <<"quorum">>}])),
    RaName = ra_name(QQ),
    publish(Ch, CQ),
    wait_for_messages_ready(Servers, RaName, 0),
    wait_for_messages_pending_ack(Servers, RaName, 0),
    wait_for_messages(Config, [[CQ, <<"1">>, <<"1">>, <<"0">>]]),
    DeliveryTag = consume(Ch, CQ, false),
    wait_for_messages_ready(Servers, RaName, 0),
    wait_for_messages_pending_ack(Servers, RaName, 0),
    wait_for_messages(Config, [[CQ, <<"1">>, <<"0">>, <<"1">>]]),
    amqp_channel:cast(Ch, #'basic.nack'{delivery_tag = DeliveryTag,
                                        multiple     = false,
                                        requeue      = false}),
    wait_for_messages_ready(Servers, RaName, 1),
    wait_for_messages_pending_ack(Servers, RaName, 0),
    wait_for_messages(Config, [[CQ, <<"0">>, <<"0">>, <<"0">>]]),
    _ = consume(Ch, QQ, false),
    rabbit_ct_client_helpers:close_channel(Ch).

cleanup_queue_state_on_channel_after_publish(Config) ->
    %% Declare/delete the queue in one channel and publish on a different one,
    %% to verify that the cleanup is propagated through channels
    [Server | _] = Servers = rabbit_ct_broker_helpers:get_node_configs(Config, nodename),

    Ch1 = rabbit_ct_client_helpers:open_channel(Config, Server),
    Ch2 = rabbit_ct_client_helpers:open_channel(Config, Server),
    QQ = ?config(queue_name, Config),
    ?assertEqual({'queue.declare_ok', QQ, 0, 0},
                 declare(Ch1, QQ, [{<<"x-queue-type">>, longstr, <<"quorum">>}])),
    RaName = ra_name(QQ),
    publish(Ch2, QQ),
    Res = dirty_query(Servers, RaName, fun rabbit_fifo:query_consumer_count/1),
    ct:pal ("Res ~p", [Res]),
    wait_for_messages_pending_ack(Servers, RaName, 0),
    wait_for_messages_ready(Servers, RaName, 1),
    [NCh1, NCh2] = rpc:call(Server, rabbit_channel, list, []),
    %% Check the channel state contains the state for the quorum queue on
    %% channel 1 and 2
    wait_for_cleanup(Server, NCh1, 0),
    wait_for_cleanup(Server, NCh2, 1),
    %% then delete the queue and wait for the process to terminate
    ?assertMatch(#'queue.delete_ok'{},
                 amqp_channel:call(Ch1, #'queue.delete'{queue = QQ})),
    wait_until(fun() ->
                       [] == rpc:call(Server, supervisor, which_children,
                                      [ra_server_sup_sup])
               end),
    %% Check that all queue states have been cleaned
    wait_for_cleanup(Server, NCh1, 0),
    wait_for_cleanup(Server, NCh2, 0).

cleanup_queue_state_on_channel_after_subscribe(Config) ->
    %% Declare/delete the queue and publish in one channel, while consuming on a
    %% different one to verify that the cleanup is propagated through channels
    [Server | _] = Servers = rabbit_ct_broker_helpers:get_node_configs(Config, nodename),

    Ch1 = rabbit_ct_client_helpers:open_channel(Config, Server),
    Ch2 = rabbit_ct_client_helpers:open_channel(Config, Server),
    QQ = ?config(queue_name, Config),
    ?assertEqual({'queue.declare_ok', QQ, 0, 0},
                 declare(Ch1, QQ, [{<<"x-queue-type">>, longstr, <<"quorum">>}])),
    RaName = ra_name(QQ),
    publish(Ch1, QQ),
    wait_for_messages_ready(Servers, RaName, 1),
    wait_for_messages_pending_ack(Servers, RaName, 0),
    subscribe(Ch2, QQ, false),
    receive
        {#'basic.deliver'{delivery_tag = DeliveryTag,
                          redelivered  = false}, _} ->
            wait_for_messages_ready(Servers, RaName, 0),
            wait_for_messages_pending_ack(Servers, RaName, 1),
            amqp_channel:cast(Ch2, #'basic.ack'{delivery_tag = DeliveryTag,
                                                multiple     = true}),
            wait_for_messages_ready(Servers, RaName, 0),
            wait_for_messages_pending_ack(Servers, RaName, 0)
    end,
    [NCh1, NCh2] = rpc:call(Server, rabbit_channel, list, []),
    %% Check the channel state contains the state for the quorum queue on channel 1 and 2
    wait_for_cleanup(Server, NCh1, 1),
    wait_for_cleanup(Server, NCh2, 1),
    ?assertMatch(#'queue.delete_ok'{}, amqp_channel:call(Ch1, #'queue.delete'{queue = QQ})),
    wait_until(fun() ->
                       [] == rpc:call(Server, supervisor, which_children, [ra_server_sup_sup])
               end),
    %% Check that all queue states have been cleaned
    wait_for_cleanup(Server, NCh1, 0),
    wait_for_cleanup(Server, NCh2, 0).

recover_from_single_failure(Config) ->
    [Server, Server1, Server2] = Servers = rabbit_ct_broker_helpers:get_node_configs(Config, nodename),

    Ch = rabbit_ct_client_helpers:open_channel(Config, Server),
    QQ = ?config(queue_name, Config),
    ?assertEqual({'queue.declare_ok', QQ, 0, 0},
                 declare(Ch, QQ, [{<<"x-queue-type">>, longstr, <<"quorum">>}])),

    ok = rabbit_ct_broker_helpers:stop_node(Config, Server2),
    RaName = ra_name(QQ),

    publish(Ch, QQ),
    publish(Ch, QQ),
    publish(Ch, QQ),
    wait_for_messages_ready([Server, Server1], RaName, 3),
    wait_for_messages_pending_ack([Server, Server1], RaName, 0),

    ok = rabbit_ct_broker_helpers:start_node(Config, Server2),
    wait_for_messages_ready(Servers, RaName, 3),
    wait_for_messages_pending_ack(Servers, RaName, 0).

recover_from_multiple_failures(Config) ->
    [Server, Server1, Server2] = Servers = rabbit_ct_broker_helpers:get_node_configs(Config, nodename),

    Ch = rabbit_ct_client_helpers:open_channel(Config, Server),
    QQ = ?config(queue_name, Config),
    ?assertEqual({'queue.declare_ok', QQ, 0, 0},
                 declare(Ch, QQ, [{<<"x-queue-type">>, longstr, <<"quorum">>}])),

    ok = rabbit_ct_broker_helpers:stop_node(Config, Server1),
    RaName = ra_name(QQ),

    publish(Ch, QQ),
    publish(Ch, QQ),
    publish(Ch, QQ),

    ok = rabbit_ct_broker_helpers:stop_node(Config, Server2),

    publish(Ch, QQ),
    publish(Ch, QQ),
    publish(Ch, QQ),

    wait_for_messages_ready([Server], RaName, 3),
    wait_for_messages_pending_ack([Server], RaName, 0),

    ok = rabbit_ct_broker_helpers:start_node(Config, Server1),
    ok = rabbit_ct_broker_helpers:start_node(Config, Server2),

    %% there is an assumption here that the messages were not lost and were
    %% recovered when a quorum was restored. Not the best test perhaps.
    wait_for_messages_ready(Servers, RaName, 6),
    wait_for_messages_pending_ack(Servers, RaName, 0).

leadership_takeover(Config) ->
    %% Kill nodes in succession forcing the takeover of leadership, and all messages that
    %% are in the queue.
    [Server, Server1, Server2] = Servers = rabbit_ct_broker_helpers:get_node_configs(Config, nodename),

    Ch = rabbit_ct_client_helpers:open_channel(Config, Server),
    QQ = ?config(queue_name, Config),
    ?assertEqual({'queue.declare_ok', QQ, 0, 0},
                 declare(Ch, QQ, [{<<"x-queue-type">>, longstr, <<"quorum">>}])),

    ok = rabbit_ct_broker_helpers:stop_node(Config, Server1),
    RaName = ra_name(QQ),

    publish(Ch, QQ),
    publish(Ch, QQ),
    publish(Ch, QQ),

    wait_for_messages_ready([Server], RaName, 3),
    wait_for_messages_pending_ack([Server], RaName, 0),

    ok = rabbit_ct_broker_helpers:stop_node(Config, Server2),

    ok = rabbit_ct_broker_helpers:start_node(Config, Server1),
    ok = rabbit_ct_broker_helpers:stop_node(Config, Server),
    ok = rabbit_ct_broker_helpers:start_node(Config, Server2),
    ok = rabbit_ct_broker_helpers:stop_node(Config, Server1),
    ok = rabbit_ct_broker_helpers:start_node(Config, Server),

    wait_for_messages_ready([Server2, Server], RaName, 3),
    wait_for_messages_pending_ack([Server2, Server], RaName, 0),

    ok = rabbit_ct_broker_helpers:start_node(Config, Server1),
    wait_for_messages_ready(Servers, RaName, 3),
    wait_for_messages_pending_ack(Servers, RaName, 0).

metrics_cleanup_on_leadership_takeover(Config) ->
    %% Queue core metrics should be deleted from a node once the leadership is transferred
    %% to another follower
    [Server, _, _] = Servers = rabbit_ct_broker_helpers:get_node_configs(Config, nodename),

    Ch = rabbit_ct_client_helpers:open_channel(Config, Server),
    QQ = ?config(queue_name, Config),
    ?assertEqual({'queue.declare_ok', QQ, 0, 0},
                 declare(Ch, QQ, [{<<"x-queue-type">>, longstr, <<"quorum">>}])),

    RaName = ra_name(QQ),
    publish(Ch, QQ),
    publish(Ch, QQ),
    publish(Ch, QQ),

    wait_for_messages_ready([Server], RaName, 3),
    wait_for_messages_pending_ack([Server], RaName, 0),
    {ok, _, {_, Leader}} = ra:members({RaName, Server}),
    QRes = rabbit_misc:r(<<"/">>, queue, QQ),
    wait_until(
      fun() ->
              case rpc:call(Leader, ets, lookup, [queue_coarse_metrics, QRes]) of
                  [{QRes, 3, 0, 3, _}] -> true;
                  _ -> false
              end
      end),
    force_leader_change(Leader, Servers, QQ),
    wait_until(fun () ->
                       [] =:= rpc:call(Leader, ets, lookup, [queue_coarse_metrics, QRes]) andalso
                       [] =:= rpc:call(Leader, ets, lookup, [queue_metrics, QRes])
               end),
    ok.

metrics_cleanup_on_leader_crash(Config) ->
    %% Queue core metrics should be deleted from a node once the leadership is transferred
    %% to another follower
    [Server | _] = Servers =
        rabbit_ct_broker_helpers:get_node_configs(Config, nodename),

    Ch = rabbit_ct_client_helpers:open_channel(Config, Server),
    QQ = ?config(queue_name, Config),
    ?assertEqual({'queue.declare_ok', QQ, 0, 0},
                 declare(Ch, QQ, [{<<"x-queue-type">>, longstr, <<"quorum">>}])),

    RaName = ra_name(QQ),
    publish(Ch, QQ),
    publish(Ch, QQ),
    publish(Ch, QQ),

    wait_for_messages_ready([Server], RaName, 3),
    wait_for_messages_pending_ack([Server], RaName, 0),
    {ok, _, {Name, Leader}} = ra:members({RaName, Server}),
    QRes = rabbit_misc:r(<<"/">>, queue, QQ),
    wait_until(
      fun() ->
              case rpc:call(Leader, ets, lookup, [queue_coarse_metrics, QRes]) of
                  [{QRes, 3, 0, 3, _}] -> true;
                  _ -> false
              end
      end),
    Pid = rpc:call(Leader, erlang, whereis, [Name]),
    rpc:call(Leader, erlang, exit, [Pid, kill]),
    [Other | _] = lists:delete(Leader, Servers),
    catch ra:trigger_election(Other),
    %% kill it again just in case it came straight back up again
    catch rpc:call(Leader, erlang, exit, [Pid, kill]),

    %% this isn't a reliable test as the leader can be restarted so quickly
    %% after a crash it is elected leader of the next term as well.
    wait_until(
      fun() ->
              [] == rpc:call(Leader, ets, lookup, [queue_coarse_metrics, QRes])
      end),
    ok.

delete_declare(Config) ->
    %% Delete cluster in ra is asynchronous, we have to ensure that we handle that in rmq
    [Server | _] = Servers = rabbit_ct_broker_helpers:get_node_configs(Config,
                                                                   nodename),

    Ch = rabbit_ct_client_helpers:open_channel(Config, Server),
    QQ = ?config(queue_name, Config),
    ?assertEqual({'queue.declare_ok', QQ, 0, 0},
                 declare(Ch, QQ, [{<<"x-queue-type">>, longstr, <<"quorum">>}])),

    RaName = ra_name(QQ),
    publish(Ch, QQ),
    publish(Ch, QQ),
    publish(Ch, QQ),
    wait_for_messages_ready(Servers, RaName, 3),

    ?assertMatch(#'queue.delete_ok'{},
                 amqp_channel:call(Ch, #'queue.delete'{queue = QQ})),
    %% the actual data deletions happen after the call has returned as a quorum
    %% queue leader waits for all nodes to confirm they replicated the poison
    %% pill before terminating itself.
    timer:sleep(1000),
    ?assertEqual({'queue.declare_ok', QQ, 0, 0},
                 declare(Ch, QQ, [{<<"x-queue-type">>, longstr, <<"quorum">>}])),

    %% Ensure that is a new queue and it's empty
    wait_for_messages_ready(Servers, RaName, 0),
    wait_for_messages_pending_ack(Servers, RaName, 0).

basic_cancel(Config) ->
    [Server | _] = Servers = rabbit_ct_broker_helpers:get_node_configs(Config, nodename),

    Ch = rabbit_ct_client_helpers:open_channel(Config, Server),
    QQ = ?config(queue_name, Config),
    ?assertEqual({'queue.declare_ok', QQ, 0, 0},
                 declare(Ch, QQ, [{<<"x-queue-type">>, longstr, <<"quorum">>}])),

    RaName = ra_name(QQ),
    publish(Ch, QQ),
    wait_for_messages_ready(Servers, RaName, 1),
    wait_for_messages_pending_ack(Servers, RaName, 0),
    subscribe(Ch, QQ, false),
    receive
        {#'basic.deliver'{}, _} ->
            wait_for_messages_ready(Servers, RaName, 0),
            wait_for_messages_pending_ack(Servers, RaName, 1),
            amqp_channel:call(Ch, #'basic.cancel'{consumer_tag = <<"ctag">>}),
            wait_for_messages_ready(Servers, RaName, 1),
            wait_for_messages_pending_ack(Servers, RaName, 0),
            [] = rpc:call(Server, ets, tab2list, [consumer_created])
    after 5000 ->
              exit(basic_deliver_timeout)
    end.

purge(Config) ->
    [Server | _] = Servers = rabbit_ct_broker_helpers:get_node_configs(Config, nodename),

    Ch = rabbit_ct_client_helpers:open_channel(Config, Server),
    QQ = ?config(queue_name, Config),
    ?assertEqual({'queue.declare_ok', QQ, 0, 0},
                 declare(Ch, QQ, [{<<"x-queue-type">>, longstr, <<"quorum">>}])),

    RaName = ra_name(QQ),
    publish(Ch, QQ),
    publish(Ch, QQ),
    wait_for_messages_ready(Servers, RaName, 2),
    wait_for_messages_pending_ack(Servers, RaName, 0),
    _DeliveryTag = consume(Ch, QQ, false),
    wait_for_messages_ready(Servers, RaName, 1),
    wait_for_messages_pending_ack(Servers, RaName, 1),
    {'queue.purge_ok', 1} = amqp_channel:call(Ch, #'queue.purge'{queue = QQ}),
    wait_for_messages_pending_ack(Servers, RaName, 1),
    wait_for_messages_ready(Servers, RaName, 0).

sync_queue(Config) ->
    [Server | _] = rabbit_ct_broker_helpers:get_node_configs(Config, nodename),

    Ch = rabbit_ct_client_helpers:open_channel(Config, Server),
    QQ = ?config(queue_name, Config),
    ?assertEqual({'queue.declare_ok', QQ, 0, 0},
                 declare(Ch, QQ, [{<<"x-queue-type">>, longstr, <<"quorum">>}])),
    {error, _, _} =
        rabbit_ct_broker_helpers:rabbitmqctl(Config, 0, [<<"sync_queue">>, QQ]),
    ok.

cancel_sync_queue(Config) ->
    [Server | _] = rabbit_ct_broker_helpers:get_node_configs(Config, nodename),

    Ch = rabbit_ct_client_helpers:open_channel(Config, Server),
    QQ = ?config(queue_name, Config),
    ?assertEqual({'queue.declare_ok', QQ, 0, 0},
                 declare(Ch, QQ, [{<<"x-queue-type">>, longstr, <<"quorum">>}])),
    {error, _, _} =
        rabbit_ct_broker_helpers:rabbitmqctl(Config, 0, [<<"cancel_sync_queue">>, QQ]),
    ok.

declare_during_node_down(Config) ->
    [Server, DownServer, _] = Servers = rabbit_ct_broker_helpers:get_node_configs(
                                    Config, nodename),

    stop_node(Config, DownServer),
    % rabbit_ct_broker_helpers:stop_node(Config, DownServer),
    Ch = rabbit_ct_client_helpers:open_channel(Config, Server),
    QQ = ?config(queue_name, Config),
    ?assertEqual({'queue.declare_ok', QQ, 0, 0},
                 declare(Ch, QQ, [{<<"x-queue-type">>, longstr, <<"quorum">>}])),

    RaName = ra_name(QQ),
    timer:sleep(2000),
    rabbit_ct_broker_helpers:start_node(Config, DownServer),
    publish(Ch, QQ),
    wait_for_messages_ready(Servers, RaName, 1),
    ok.

simple_confirm_availability_on_leader_change(Config) ->
    [Node1, Node2, _Node3] =
        rabbit_ct_broker_helpers:get_node_configs(Config, nodename),

    %% declare a queue on node2 - this _should_ host the leader on node 2
    DCh = rabbit_ct_client_helpers:open_channel(Config, Node2),
    QQ = ?config(queue_name, Config),
    ?assertEqual({'queue.declare_ok', QQ, 0, 0},
                 declare(DCh, QQ, [{<<"x-queue-type">>, longstr, <<"quorum">>}])),

    erlang:process_flag(trap_exit, true),
    %% open a channel to another node
    Ch = rabbit_ct_client_helpers:open_channel(Config, Node1),
    #'confirm.select_ok'{} = amqp_channel:call(Ch, #'confirm.select'{}),
    publish_confirm(Ch, QQ),

    %% stop the node hosting the leader
    stop_node(Config, Node2),
    %% this should not fail as the channel should detect the new leader and
    %% resend to that
    publish_confirm(Ch, QQ),
    ok = rabbit_ct_broker_helpers:start_node(Config, Node2),
    ok.

confirm_availability_on_leader_change(Config) ->
    [Node1, Node2, _Node3] =
        rabbit_ct_broker_helpers:get_node_configs(Config, nodename),

    %% declare a queue on node2 - this _should_ host the leader on node 2
    DCh = rabbit_ct_client_helpers:open_channel(Config, Node2),
    QQ = ?config(queue_name, Config),
    ?assertEqual({'queue.declare_ok', QQ, 0, 0},
                 declare(DCh, QQ, [{<<"x-queue-type">>, longstr, <<"quorum">>}])),

    erlang:process_flag(trap_exit, true),
    Pid = spawn_link(fun () ->
                             %% open a channel to another node
                             Ch = rabbit_ct_client_helpers:open_channel(Config, Node1),
                             #'confirm.select_ok'{} = amqp_channel:call(Ch, #'confirm.select'{}),
                             ConfirmLoop = fun Loop() ->
                                                     publish_confirm(Ch, QQ),
                                                     receive {done, P} ->
                                                                 P ! done,
                                                                 ok
                                                     after 0 -> Loop() end
                                             end,
                             ConfirmLoop()
                       end),

    timer:sleep(500),
    %% stop the node hosting the leader
    stop_node(Config, Node2),
    %% this should not fail as the channel should detect the new leader and
    %% resend to that
    timer:sleep(500),
    Pid ! {done, self()},
    receive
        done -> ok;
        {'EXIT', Pid, Err} ->
            exit(Err)
    after 5500 ->
              flush(100),
              exit(bah)
    end,
    ok = rabbit_ct_broker_helpers:start_node(Config, Node2),
    ok.

flush(T) ->
    receive X ->
                ct:pal("flushed ~w", [X]),
                flush(T)
    after T ->
              ok
    end.


add_member_not_running(Config) ->
    [Server | _] = rabbit_ct_broker_helpers:get_node_configs(Config, nodename),

    ct:pal("add_member_not_running config ~p", [Config]),
    Ch = rabbit_ct_client_helpers:open_channel(Config, Server),
    QQ = ?config(queue_name, Config),
    ?assertEqual({'queue.declare_ok', QQ, 0, 0},
                 declare(Ch, QQ, [{<<"x-queue-type">>, longstr, <<"quorum">>}])),
    ?assertEqual({error, node_not_running},
                 rpc:call(Server, rabbit_quorum_queue, add_member,
                          [<<"/">>, QQ, 'rabbit@burrow'])).

add_member_classic(Config) ->
    [Server | _] = rabbit_ct_broker_helpers:get_node_configs(Config, nodename),
    Ch = rabbit_ct_client_helpers:open_channel(Config, Server),
    CQ = ?config(queue_name, Config),
    ?assertEqual({'queue.declare_ok', CQ, 0, 0}, declare(Ch, CQ, [])),
    ?assertEqual({error, classic_queue_not_supported},
                 rpc:call(Server, rabbit_quorum_queue, add_member,
                          [<<"/">>, CQ, Server])).

add_member_already_a_member(Config) ->
    [Server | _] = rabbit_ct_broker_helpers:get_node_configs(Config, nodename),
    Ch = rabbit_ct_client_helpers:open_channel(Config, Server),
    QQ = ?config(queue_name, Config),
    ?assertEqual({'queue.declare_ok', QQ, 0, 0},
                 declare(Ch, QQ, [{<<"x-queue-type">>, longstr, <<"quorum">>}])),
    ?assertEqual({error, already_a_member},
                 rpc:call(Server, rabbit_quorum_queue, add_member,
                          [<<"/">>, QQ, Server])).

add_member_not_found(Config) ->
    [Server | _] = rabbit_ct_broker_helpers:get_node_configs(Config, nodename),
    QQ = ?config(queue_name, Config),
    ?assertEqual({error, not_found},
                 rpc:call(Server, rabbit_quorum_queue, add_member,
                          [<<"/">>, QQ, Server])).

add_member(Config) ->
    [Server0, Server1] = Servers0 =
        rabbit_ct_broker_helpers:get_node_configs(Config, nodename),
    Ch = rabbit_ct_client_helpers:open_channel(Config, Server0),
    QQ = ?config(queue_name, Config),
    ?assertEqual({'queue.declare_ok', QQ, 0, 0},
                 declare(Ch, QQ, [{<<"x-queue-type">>, longstr, <<"quorum">>}])),
    ?assertEqual({error, node_not_running},
                 rpc:call(Server0, rabbit_quorum_queue, add_member,
                          [<<"/">>, QQ, Server1])),
    ok = rabbit_control_helper:command(stop_app, Server1),
    ok = rabbit_control_helper:command(join_cluster, Server1, [atom_to_list(Server0)], []),
    rabbit_control_helper:command(start_app, Server1),
    ?assertEqual(ok, rpc:call(Server0, rabbit_quorum_queue, add_member,
                              [<<"/">>, QQ, Server1])),
    Info = rpc:call(Server0, rabbit_quorum_queue, infos,
                    [rabbit_misc:r(<<"/">>, queue, QQ)]),
    Servers = lists:sort(Servers0),
    ?assertEqual(Servers, lists:sort(proplists:get_value(online, Info, []))).

delete_member_not_running(Config) ->
    [Server | _] = rabbit_ct_broker_helpers:get_node_configs(Config, nodename),

    Ch = rabbit_ct_client_helpers:open_channel(Config, Server),
    QQ = ?config(queue_name, Config),
    ?assertEqual({'queue.declare_ok', QQ, 0, 0},
                 declare(Ch, QQ, [{<<"x-queue-type">>, longstr, <<"quorum">>}])),
    ?assertEqual({error, node_not_running},
                 rpc:call(Server, rabbit_quorum_queue, delete_member,
                          [<<"/">>, QQ, 'rabbit@burrow'])).

delete_member_classic(Config) ->
    [Server | _] = rabbit_ct_broker_helpers:get_node_configs(Config, nodename),
    Ch = rabbit_ct_client_helpers:open_channel(Config, Server),
    CQ = ?config(queue_name, Config),
    ?assertEqual({'queue.declare_ok', CQ, 0, 0}, declare(Ch, CQ, [])),
    ?assertEqual({error, classic_queue_not_supported},
                 rpc:call(Server, rabbit_quorum_queue, delete_member,
                          [<<"/">>, CQ, Server])).

delete_member_not_found(Config) ->
    [Server | _] = rabbit_ct_broker_helpers:get_node_configs(Config, nodename),
    QQ = ?config(queue_name, Config),
    ?assertEqual({error, not_found},
                 rpc:call(Server, rabbit_quorum_queue, delete_member,
                          [<<"/">>, QQ, Server])).

delete_member(Config) ->
    [Server | _] = rabbit_ct_broker_helpers:get_node_configs(Config, nodename),
    Ch = rabbit_ct_client_helpers:open_channel(Config, Server),
    QQ = ?config(queue_name, Config),
    ?assertEqual({'queue.declare_ok', QQ, 0, 0},
                 declare(Ch, QQ, [{<<"x-queue-type">>, longstr, <<"quorum">>}])),
    timer:sleep(100),
    ?assertEqual(ok,
                 rpc:call(Server, rabbit_quorum_queue, delete_member,
                          [<<"/">>, QQ, Server])),
    ?assertEqual({error, not_a_member},
                 rpc:call(Server, rabbit_quorum_queue, delete_member,
                          [<<"/">>, QQ, Server])).


cleanup_data_dir(Config) ->
    %% This test is slow, but also checks that we handle properly errors when
    %% trying to delete a queue in minority. A case clause there had gone
    %% previously unnoticed.

    [Server1, Server2] = rabbit_ct_broker_helpers:get_node_configs(Config, nodename),
    Ch = rabbit_ct_client_helpers:open_channel(Config, Server1),
    QQ = ?config(queue_name, Config),
    ?assertEqual({'queue.declare_ok', QQ, 0, 0},
                 declare(Ch, QQ, [{<<"x-queue-type">>, longstr, <<"quorum">>}])),
    timer:sleep(100),

    [{_, UId}] = rpc:call(Server1, ra_directory, list_registered, []),
    DataDir = rpc:call(Server1, ra_env, server_data_dir, [UId]),
    ?assert(filelib:is_dir(DataDir)),

    ok = rabbit_ct_broker_helpers:stop_node(Config, Server2),

    ?assertExit({{shutdown,
                  {connection_closing, {server_initiated_close, 541, _}}}, _},
                amqp_channel:call(Ch, #'queue.delete'{queue = QQ})),
    catch amqp_channel:call(Ch, #'queue.delete'{queue = QQ}),
    ?assert(filelib:is_dir(DataDir)),

    ?assertEqual(ok,
                 rpc:call(Server1, rabbit_quorum_queue, cleanup_data_dir,
                          [])),
    ?assert(not filelib:is_dir(DataDir)).

reconnect_consumer_and_publish(Config) ->
    [Server | _] = Servers =
        rabbit_ct_broker_helpers:get_node_configs(Config, nodename),
    Ch = rabbit_ct_client_helpers:open_channel(Config, Server),
    QQ = ?config(queue_name, Config),
    ?assertEqual({'queue.declare_ok', QQ, 0, 0},
                 declare(Ch, QQ, [{<<"x-queue-type">>, longstr, <<"quorum">>}])),
    RaName = ra_name(QQ),
    {ok, _, {_, Leader}} = ra:members({RaName, Server}),
    [F1, F2] = lists:delete(Leader, Servers),
    ChF = rabbit_ct_client_helpers:open_channel(Config, F1),
    publish(Ch, QQ),
    wait_for_messages_ready(Servers, RaName, 1),
    wait_for_messages_pending_ack(Servers, RaName, 0),
    subscribe(ChF, QQ, false),
    receive
        {#'basic.deliver'{redelivered = false}, _} ->
            wait_for_messages_ready(Servers, RaName, 0),
            wait_for_messages_pending_ack(Servers, RaName, 1)
    end,
    Up = [Leader, F2],
    rabbit_ct_broker_helpers:block_traffic_between(F1, Leader),
    rabbit_ct_broker_helpers:block_traffic_between(F1, F2),
    wait_for_messages_ready(Up, RaName, 1),
    wait_for_messages_pending_ack(Up, RaName, 0),
    wait_for_messages_ready([F1], RaName, 0),
    wait_for_messages_pending_ack([F1], RaName, 1),
    rabbit_ct_broker_helpers:allow_traffic_between(F1, Leader),
    rabbit_ct_broker_helpers:allow_traffic_between(F1, F2),
    publish(Ch, QQ),
    wait_for_messages_ready(Servers, RaName, 0),
    wait_for_messages_pending_ack(Servers, RaName, 2),
    receive
        {#'basic.deliver'{delivery_tag = DeliveryTag,
                          redelivered = false}, _} ->
            amqp_channel:cast(ChF, #'basic.ack'{delivery_tag = DeliveryTag,
                                                multiple     = false}),
            wait_for_messages_ready(Servers, RaName, 0),
            wait_for_messages_pending_ack(Servers, RaName, 1)
    end, 
    receive
        {#'basic.deliver'{delivery_tag = DeliveryTag2,
                          redelivered = true}, _} ->
            amqp_channel:cast(ChF, #'basic.ack'{delivery_tag = DeliveryTag2,
                                                multiple     = false}),
            wait_for_messages_ready(Servers, RaName, 0),
            wait_for_messages_pending_ack(Servers, RaName, 0)
    end.

reconnect_consumer_and_wait(Config) ->
    [Server | _] = Servers =
        rabbit_ct_broker_helpers:get_node_configs(Config, nodename),
    Ch = rabbit_ct_client_helpers:open_channel(Config, Server),
    QQ = ?config(queue_name, Config),
    ?assertEqual({'queue.declare_ok', QQ, 0, 0},
                 declare(Ch, QQ, [{<<"x-queue-type">>, longstr, <<"quorum">>}])),
    RaName = ra_name(QQ),
    {ok, _, {_, Leader}} = ra:members({RaName, Server}),
    [F1, F2] = lists:delete(Leader, Servers),
    ChF = rabbit_ct_client_helpers:open_channel(Config, F1),
    publish(Ch, QQ),
    wait_for_messages_ready(Servers, RaName, 1),
    wait_for_messages_pending_ack(Servers, RaName, 0),
    subscribe(ChF, QQ, false),
    receive
        {#'basic.deliver'{redelivered  = false}, _} ->
            wait_for_messages_ready(Servers, RaName, 0),
            wait_for_messages_pending_ack(Servers, RaName, 1)
    end,
    Up = [Leader, F2],
    rabbit_ct_broker_helpers:block_traffic_between(F1, Leader),
    rabbit_ct_broker_helpers:block_traffic_between(F1, F2),
    wait_for_messages_ready(Up, RaName, 1),
    wait_for_messages_pending_ack(Up, RaName, 0),
    wait_for_messages_ready([F1], RaName, 0),
    wait_for_messages_pending_ack([F1], RaName, 1),
    rabbit_ct_broker_helpers:allow_traffic_between(F1, Leader),
    rabbit_ct_broker_helpers:allow_traffic_between(F1, F2),
    wait_for_messages_ready(Servers, RaName, 0),
    wait_for_messages_pending_ack(Servers, RaName, 1),
    receive
        {#'basic.deliver'{delivery_tag = DeliveryTag,
                          redelivered = true}, _} ->
            amqp_channel:cast(ChF, #'basic.ack'{delivery_tag = DeliveryTag,
                                                multiple     = false}),
            wait_for_messages_ready(Servers, RaName, 0),
            wait_for_messages_pending_ack(Servers, RaName, 0)
    end.

reconnect_consumer_and_wait_channel_down(Config) ->
    [Server | _] = Servers =
        rabbit_ct_broker_helpers:get_node_configs(Config, nodename),
    Ch = rabbit_ct_client_helpers:open_channel(Config, Server),
    QQ = ?config(queue_name, Config),
    ?assertEqual({'queue.declare_ok', QQ, 0, 0},
                 declare(Ch, QQ, [{<<"x-queue-type">>, longstr, <<"quorum">>}])),
    RaName = ra_name(QQ),
    {ok, _, {_, Leader}} = ra:members({RaName, Server}),
    [F1, F2] = lists:delete(Leader, Servers),
    ChF = rabbit_ct_client_helpers:open_channel(Config, F1),
    publish(Ch, QQ),
    wait_for_messages_ready(Servers, RaName, 1),
    wait_for_messages_pending_ack(Servers, RaName, 0),
    subscribe(ChF, QQ, false),
    receive
        {#'basic.deliver'{redelivered  = false}, _} ->
            wait_for_messages_ready(Servers, RaName, 0),
            wait_for_messages_pending_ack(Servers, RaName, 1)
    end,
    Up = [Leader, F2],
    rabbit_ct_broker_helpers:block_traffic_between(F1, Leader),
    rabbit_ct_broker_helpers:block_traffic_between(F1, F2),
    wait_for_messages_ready(Up, RaName, 1),
    wait_for_messages_pending_ack(Up, RaName, 0),
    wait_for_messages_ready([F1], RaName, 0),
    wait_for_messages_pending_ack([F1], RaName, 1),
    rabbit_ct_client_helpers:close_channel(ChF),
    rabbit_ct_broker_helpers:allow_traffic_between(F1, Leader),
    rabbit_ct_broker_helpers:allow_traffic_between(F1, F2),
    %% Let's give it a few seconds to ensure it doesn't attempt to
    %% deliver to the down channel - it shouldn't be monitored
    %% at this time!
    timer:sleep(5000),
    wait_for_messages_ready(Servers, RaName, 1),
    wait_for_messages_pending_ack(Servers, RaName, 0).

basic_recover(Config) ->
    [Server | _] = Servers = rabbit_ct_broker_helpers:get_node_configs(Config, nodename),

    Ch = rabbit_ct_client_helpers:open_channel(Config, Server),
    QQ = ?config(queue_name, Config),
    ?assertEqual({'queue.declare_ok', QQ, 0, 0},
                 declare(Ch, QQ, [{<<"x-queue-type">>, longstr, <<"quorum">>}])),

    RaName = ra_name(QQ),
    publish(Ch, QQ),
    wait_for_messages_ready(Servers, RaName, 1),
    wait_for_messages_pending_ack(Servers, RaName, 0),
    _ = consume(Ch, QQ, false),
    wait_for_messages_ready(Servers, RaName, 0),
    wait_for_messages_pending_ack(Servers, RaName, 1),
    amqp_channel:cast(Ch, #'basic.recover'{requeue = true}),
    wait_for_messages_ready(Servers, RaName, 1),
    wait_for_messages_pending_ack(Servers, RaName, 0).

delete_immediately(Config) ->
    Server = rabbit_ct_broker_helpers:get_node_config(Config, 0, nodename),

    Ch = rabbit_ct_client_helpers:open_channel(Config, Server),
    QQ = ?config(queue_name, Config),
    Args = [{<<"x-queue-type">>, longstr, <<"quorum">>}],
    ?assertEqual({'queue.declare_ok', QQ, 0, 0},
                 declare(Ch, QQ, Args)),

    Cmd = ["eval", "{ok, Q} = rabbit_amqqueue:lookup(rabbit_misc:r(<<\"/\">>, queue, <<\"" ++ binary_to_list(QQ) ++ "\">>)), Pid = rabbit_amqqueue:pid_of(Q), rabbit_amqqueue:delete_immediately([Pid])."],
    {ok, Msg} = rabbit_ct_broker_helpers:rabbitmqctl(Config, 0, Cmd),
    ?assertEqual(match, re:run(Msg, ".*error.*", [{capture, none}])),

    ?assertEqual({'queue.declare_ok', QQ, 0, 0},
                 amqp_channel:call(Ch, #'queue.declare'{queue     = QQ,
                                                        durable   = true,
                                                        passive   = true,
                                                        auto_delete = false,
                                                        arguments = Args})).

delete_immediately_by_resource(Config) ->
    Server = rabbit_ct_broker_helpers:get_node_config(Config, 0, nodename),
    Ch = rabbit_ct_client_helpers:open_channel(Config, Server),
    QQ = ?config(queue_name, Config),
    ?assertEqual({'queue.declare_ok', QQ, 0, 0},
                 declare(Ch, QQ, [{<<"x-queue-type">>, longstr, <<"quorum">>}])),
    Cmd2 = ["eval", "rabbit_amqqueue:delete_immediately_by_resource([rabbit_misc:r(<<\"/\">>, queue, <<\"" ++ binary_to_list(QQ) ++ "\">>)])."],
    ?assertEqual({ok, "ok\n"}, rabbit_ct_broker_helpers:rabbitmqctl(Config, 0, Cmd2)),

    %% Check that the application and process are down
    wait_until(fun() ->
                       [] == rpc:call(Server, supervisor, which_children, [ra_server_sup_sup])
               end),
    ?assertMatch({ra, _, _}, lists:keyfind(ra, 1,
                                           rpc:call(Server, application, which_applications, []))).

subscribe_redelivery_count(Config) ->
    [Server | _] = Servers = rabbit_ct_broker_helpers:get_node_configs(Config, nodename),

    Ch = rabbit_ct_client_helpers:open_channel(Config, Server),
    QQ = ?config(queue_name, Config),
    ?assertEqual({'queue.declare_ok', QQ, 0, 0},
                 declare(Ch, QQ, [{<<"x-queue-type">>, longstr, <<"quorum">>}])),

    RaName = ra_name(QQ),
    publish(Ch, QQ),
    wait_for_messages_ready(Servers, RaName, 1),
    wait_for_messages_pending_ack(Servers, RaName, 0),
    subscribe(Ch, QQ, false),

    DTag = <<"x-delivery-count">>,
    receive
        {#'basic.deliver'{delivery_tag = DeliveryTag,
                          redelivered  = false},
         #amqp_msg{props = #'P_basic'{headers = H0}}} ->
            ?assertMatch(undefined, rabbit_basic:header(DTag, H0)),
            amqp_channel:cast(Ch, #'basic.nack'{delivery_tag = DeliveryTag,
                                                multiple     = false,
                                                requeue      = true})
    end,

    receive
        {#'basic.deliver'{delivery_tag = DeliveryTag1,
                          redelivered  = true},
         #amqp_msg{props = #'P_basic'{headers = H1}}} ->
            ?assertMatch({DTag, _, 1}, rabbit_basic:header(DTag, H1)),
            amqp_channel:cast(Ch, #'basic.nack'{delivery_tag = DeliveryTag1,
                                                multiple     = false,
                                                requeue      = true})
    end,

    receive
        {#'basic.deliver'{delivery_tag = DeliveryTag2,
                          redelivered  = true},
         #amqp_msg{props = #'P_basic'{headers = H2}}} ->
            ?assertMatch({DTag, _, 2}, rabbit_basic:header(DTag, H2)),
            amqp_channel:cast(Ch, #'basic.ack'{delivery_tag = DeliveryTag2,
                                               multiple     = false}),
            wait_for_messages_ready(Servers, RaName, 0),
            wait_for_messages_pending_ack(Servers, RaName, 0)
    end.

consume_redelivery_count(Config) ->
    [Server | _] = Servers = rabbit_ct_broker_helpers:get_node_configs(Config, nodename),

    Ch = rabbit_ct_client_helpers:open_channel(Config, Server),
    QQ = ?config(queue_name, Config),
    ?assertEqual({'queue.declare_ok', QQ, 0, 0},
                 declare(Ch, QQ, [{<<"x-queue-type">>, longstr, <<"quorum">>}])),
    RaName = ra_name(QQ),
    publish(Ch, QQ),
    wait_for_messages_ready(Servers, RaName, 1),
    wait_for_messages_pending_ack(Servers, RaName, 0),

    DTag = <<"x-delivery-count">>,

    {#'basic.get_ok'{delivery_tag = DeliveryTag,
                     redelivered = false},
     #amqp_msg{props = #'P_basic'{headers = H0}}} =
        amqp_channel:call(Ch, #'basic.get'{queue = QQ,
                                           no_ack = false}),
    ?assertMatch({DTag, _, 0}, rabbit_basic:header(DTag, H0)),
    amqp_channel:cast(Ch, #'basic.nack'{delivery_tag = DeliveryTag,
                                        multiple     = false,
                                        requeue      = true}),
    %% wait for requeueing
    timer:sleep(500),

    {#'basic.get_ok'{delivery_tag = DeliveryTag1,
                     redelivered = true},
     #amqp_msg{props = #'P_basic'{headers = H1}}} =
        amqp_channel:call(Ch, #'basic.get'{queue = QQ,
                                           no_ack = false}),
    ?assertMatch({DTag, _, 1}, rabbit_basic:header(DTag, H1)),
    amqp_channel:cast(Ch, #'basic.nack'{delivery_tag = DeliveryTag1,
                                        multiple     = false,
                                        requeue      = true}),

    {#'basic.get_ok'{delivery_tag = DeliveryTag2,
                     redelivered = true},
     #amqp_msg{props = #'P_basic'{headers = H2}}} =
        amqp_channel:call(Ch, #'basic.get'{queue = QQ,
                                           no_ack = false}),
    ?assertMatch({DTag, _, 2}, rabbit_basic:header(DTag, H2)),
    amqp_channel:cast(Ch, #'basic.nack'{delivery_tag = DeliveryTag2,
                                        multiple     = false,
                                        requeue      = true}),
    ok.

message_bytes_metrics(Config) ->
    [Server | _] = Servers = rabbit_ct_broker_helpers:get_node_configs(Config, nodename),

    Ch = rabbit_ct_client_helpers:open_channel(Config, Server),
    QQ = ?config(queue_name, Config),
    ?assertEqual({'queue.declare_ok', QQ, 0, 0},
                 declare(Ch, QQ, [{<<"x-queue-type">>, longstr, <<"quorum">>}])),

    RaName = ra_name(QQ),
    {ok, _, {_, Leader}} = ra:members({RaName, Server}),
    QRes = rabbit_misc:r(<<"/">>, queue, QQ),

    publish(Ch, QQ),

    wait_for_messages_ready(Servers, RaName, 1),
    wait_for_messages_pending_ack(Servers, RaName, 0),
    wait_until(fun() ->
                       {3, 3, 0} == get_message_bytes(Leader, QRes)
               end),

    subscribe(Ch, QQ, false),

    wait_for_messages_ready(Servers, RaName, 0),
    wait_for_messages_pending_ack(Servers, RaName, 1),
    wait_until(fun() ->
                       {3, 0, 3} == get_message_bytes(Leader, QRes)
               end),

    receive
        {#'basic.deliver'{delivery_tag = DeliveryTag,
                          redelivered  = false}, _} ->
            amqp_channel:cast(Ch, #'basic.nack'{delivery_tag = DeliveryTag,
                                                multiple     = false,
                                                requeue      = false}),
            wait_for_messages_ready(Servers, RaName, 0),
            wait_for_messages_pending_ack(Servers, RaName, 0),
            wait_until(fun() ->
                               {0, 0, 0} == get_message_bytes(Leader, QRes)
                       end)
    end,

    %% Let's publish and then close the consumer channel. Messages must be
    %% returned to the queue
    publish(Ch, QQ),

    wait_for_messages_ready(Servers, RaName, 0),
    wait_for_messages_pending_ack(Servers, RaName, 1),
    wait_until(fun() ->
                       {3, 0, 3} == get_message_bytes(Leader, QRes)
               end),

    rabbit_ct_client_helpers:close_channel(Ch),

    wait_for_messages_ready(Servers, RaName, 1),
    wait_for_messages_pending_ack(Servers, RaName, 0),
    wait_until(fun() ->
                       {3, 3, 0} == get_message_bytes(Leader, QRes)
               end),
    ok.

memory_alarm_rolls_wal(Config) ->
    [Server | _] = rabbit_ct_broker_helpers:get_node_configs(Config, nodename),
    WalDataDir = rpc:call(Server, ra_env, wal_data_dir, []),
    [Wal0] = filelib:wildcard(WalDataDir ++ "/*.wal"),
    ok = rpc:call(Server, rabbit_alarm, set_alarm,
                  [{{resource_limit, memory, Server}, []}]),
    timer:sleep(1000),
    [Wal1] = filelib:wildcard(WalDataDir ++ "/*.wal"),
    ?assert(Wal0 =/= Wal1),
    %% roll over shouldn't happen if we trigger a new alarm in less than
    %% min_wal_roll_over_interval
    ok = rpc:call(Server, rabbit_alarm, set_alarm,
                  [{{resource_limit, memory, Server}, []}]),
    timer:sleep(1000),
    [Wal2] = filelib:wildcard(WalDataDir ++ "/*.wal"),
    ?assert(Wal1 == Wal2),
    ok = rpc:call(Server, rabbit_alarm, clear_alarm,
                  [{{resource_limit, memory, Server}, []}]),
    timer:sleep(1000),
    ok.

%%----------------------------------------------------------------------------

declare(Ch, Q) ->
    declare(Ch, Q, []).

declare(Ch, Q, Args) ->
    amqp_channel:call(Ch, #'queue.declare'{queue     = Q,
                                           durable   = true,
                                           auto_delete = false,
                                           arguments = Args}).

assert_queue_type(Server, Q, Expected) ->
    Actual = get_queue_type(Server, Q),
    Expected = Actual.

get_queue_type(Server, Q) ->
    QNameRes = rabbit_misc:r(<<"/">>, queue, Q),
    {ok, AMQQueue} =
        rpc:call(Server, rabbit_amqqueue, lookup, [QNameRes]),
    AMQQueue#amqqueue.type.

wait_for_messages(Config, Stats) ->
    wait_for_messages(Config, lists:sort(Stats), 60).

wait_for_messages(Config, Stats, 0) ->
    ?assertEqual(Stats,
                 lists:sort(
                   filter_queues(Stats,
                                 rabbit_ct_broker_helpers:rabbitmqctl_list(
                                   Config, 0, ["list_queues", "name", "messages", "messages_ready",
                                               "messages_unacknowledged"]))));
wait_for_messages(Config, Stats, N) ->
    case lists:sort(
           filter_queues(Stats,
                         rabbit_ct_broker_helpers:rabbitmqctl_list(
                           Config, 0, ["list_queues", "name", "messages", "messages_ready",
                                       "messages_unacknowledged"]))) of
        Stats0 when Stats0 == Stats ->
            ok;
        _ ->
            timer:sleep(500),
            wait_for_messages(Config, Stats, N - 1)
    end.

filter_queues(Expected, Got) ->
    Keys = [K || [K, _, _, _] <- Expected],
    lists:filter(fun([K, _, _, _]) ->
                         lists:member(K, Keys)
                 end, Got).

publish(Ch, Queue) ->
    ok = amqp_channel:cast(Ch,
                           #'basic.publish'{routing_key = Queue},
                           #amqp_msg{props   = #'P_basic'{delivery_mode = 2},
                                     payload = <<"msg">>}).

consume(Ch, Queue, NoAck) ->
    {GetOk, _} = Reply = amqp_channel:call(Ch, #'basic.get'{queue = Queue,
                                                            no_ack = NoAck}),
    ?assertMatch({#'basic.get_ok'{}, #amqp_msg{payload = <<"msg">>}}, Reply),
    GetOk#'basic.get_ok'.delivery_tag.

consume_empty(Ch, Queue, NoAck) ->
    ?assertMatch(#'basic.get_empty'{},
                 amqp_channel:call(Ch, #'basic.get'{queue = Queue,
                                                    no_ack = NoAck})).

subscribe(Ch, Queue, NoAck) ->
    amqp_channel:subscribe(Ch, #'basic.consume'{queue = Queue,
                                                no_ack = NoAck,
                                                consumer_tag = <<"ctag">>},
                           self()),
    receive
        #'basic.consume_ok'{consumer_tag = <<"ctag">>} ->
             ok
    end.

qos(Ch, Prefetch, Global) ->
    ?assertMatch(#'basic.qos_ok'{},
                 amqp_channel:call(Ch, #'basic.qos'{global = Global,
                                                    prefetch_count = Prefetch})).

receive_basic_deliver(Redelivered) ->
    receive
        {#'basic.deliver'{redelivered = R}, _} when R == Redelivered ->
            ok
    end.

wait_for_cleanup(Server, Channel, Number) ->
    wait_for_cleanup(Server, Channel, Number, 60).

wait_for_cleanup(Server, Channel, Number, 0) ->
    ?assertEqual(length(rpc:call(Server, rabbit_channel, list_queue_states, [Channel])),
                Number);
wait_for_cleanup(Server, Channel, Number, N) ->
    case length(rpc:call(Server, rabbit_channel, list_queue_states, [Channel])) of
        Length when Number == Length ->
            ok;
        _ ->
            timer:sleep(500),
            wait_for_cleanup(Server, Channel, Number, N - 1)
    end.

<<<<<<< HEAD
=======

wait_for_messages_ready(Servers, QName, Ready) ->
    wait_for_messages(Servers, QName, Ready,
                      fun rabbit_fifo:query_messages_ready/1, 60).

wait_for_messages_pending_ack(Servers, QName, Ready) ->
    wait_for_messages(Servers, QName, Ready,
                      fun rabbit_fifo:query_messages_checked_out/1, 60).

wait_for_messages(Servers, QName, Number, Fun, 0) ->
    Msgs = dirty_query(Servers, QName, Fun),
    Totals = lists:map(fun(M) when is_map(M) ->
                               maps:size(M);
                          (_) ->
                               -1
                       end, Msgs),
    ?assertEqual([Number || _ <- lists:seq(1, length(Servers))],
                 Totals);
wait_for_messages(Servers, QName, Number, Fun, N) ->
    Msgs = dirty_query(Servers, QName, Fun),
    case lists:all(fun(M) when is_map(M) ->
                           maps:size(M) == Number;
                      (_) ->
                           false
                   end, Msgs) of
        true ->
            ok;
        _ ->
            timer:sleep(500),
            wait_for_messages(Servers, QName, Number, Fun, N - 1)
    end.

dirty_query(Servers, QName, Fun) ->
    lists:map(
      fun(N) ->
              case rpc:call(N, ra, local_query, [{QName, N}, Fun]) of
                  {ok, {_, Msgs}, _} ->
                      ct:pal("Msgs ~w", [Msgs]),
                      Msgs;
                  _ ->
                      undefined
              end
      end, Servers).

>>>>>>> 7a4b4eb3
wait_until(Condition) ->
    wait_until(Condition, 60).

wait_until(Condition, 0) ->
    ?assertEqual(true, Condition());
wait_until(Condition, N) ->
    case Condition() of
        true ->
            ok;
        _ ->
            timer:sleep(500),
            wait_until(Condition, N - 1)
    end.

force_leader_change(Leader, Servers, Q) ->
    RaName = ra_name(Q),
    [F1, _] = Servers -- [Leader],
    ok = rpc:call(F1, ra, trigger_election, [{RaName, F1}]),
    case ra:members({RaName, Leader}) of
        {ok, _, {_, Leader}} ->
            %% Leader has been re-elected
            force_leader_change(Leader, Servers, Q);
        {ok, _, _} ->
            %% Leader has changed
            ok
    end.

delete_queues() ->
    [rabbit_amqqueue:delete(Q, false, false, <<"dummy">>)
     || Q <- rabbit_amqqueue:list()].

stop_node(Config, Server) ->
    rabbit_ct_broker_helpers:rabbitmqctl(Config, Server, ["stop"]).

get_message_bytes(Leader, QRes) ->
    case rpc:call(Leader, ets, lookup, [queue_metrics, QRes]) of
        [{QRes, Props, _}] ->
            {proplists:get_value(message_bytes, Props),
             proplists:get_value(message_bytes_ready, Props),
             proplists:get_value(message_bytes_unacknowledged, Props)};
        _ ->
            []
    end.
<|MERGE_RESOLUTION|>--- conflicted
+++ resolved
@@ -2248,53 +2248,6 @@
             wait_for_cleanup(Server, Channel, Number, N - 1)
     end.
 
-<<<<<<< HEAD
-=======
-
-wait_for_messages_ready(Servers, QName, Ready) ->
-    wait_for_messages(Servers, QName, Ready,
-                      fun rabbit_fifo:query_messages_ready/1, 60).
-
-wait_for_messages_pending_ack(Servers, QName, Ready) ->
-    wait_for_messages(Servers, QName, Ready,
-                      fun rabbit_fifo:query_messages_checked_out/1, 60).
-
-wait_for_messages(Servers, QName, Number, Fun, 0) ->
-    Msgs = dirty_query(Servers, QName, Fun),
-    Totals = lists:map(fun(M) when is_map(M) ->
-                               maps:size(M);
-                          (_) ->
-                               -1
-                       end, Msgs),
-    ?assertEqual([Number || _ <- lists:seq(1, length(Servers))],
-                 Totals);
-wait_for_messages(Servers, QName, Number, Fun, N) ->
-    Msgs = dirty_query(Servers, QName, Fun),
-    case lists:all(fun(M) when is_map(M) ->
-                           maps:size(M) == Number;
-                      (_) ->
-                           false
-                   end, Msgs) of
-        true ->
-            ok;
-        _ ->
-            timer:sleep(500),
-            wait_for_messages(Servers, QName, Number, Fun, N - 1)
-    end.
-
-dirty_query(Servers, QName, Fun) ->
-    lists:map(
-      fun(N) ->
-              case rpc:call(N, ra, local_query, [{QName, N}, Fun]) of
-                  {ok, {_, Msgs}, _} ->
-                      ct:pal("Msgs ~w", [Msgs]),
-                      Msgs;
-                  _ ->
-                      undefined
-              end
-      end, Servers).
-
->>>>>>> 7a4b4eb3
 wait_until(Condition) ->
     wait_until(Condition, 60).
 
